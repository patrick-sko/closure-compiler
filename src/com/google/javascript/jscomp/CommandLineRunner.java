--- conflicted
+++ resolved
@@ -852,8 +852,6 @@
     )
     private boolean helpMarkdown = false;
 
-<<<<<<< HEAD
-=======
     @Argument
     private List<String> arguments = new ArrayList<>();
     private final CmdLineParser parser;
@@ -893,7 +891,6 @@
             "third_party",
             "version");
 
->>>>>>> e32afea5
     private static final Multimap<String, String> categories =
         new ImmutableMultimap.Builder<String, String>()
             .putAll(
@@ -975,64 +972,8 @@
                     "help",
                     "third_party",
                     "use_types_for_optimization",
-                    "instrument_code",
                     "version"))
             .build();
-    @Option(
-        name = "--instrument_code",
-        usage = "Enable code instrumentation to perform code coverage analysis. Options are:\n"
-            + " 1. NONE (deault)\n"
-            + " 2. LINE - Instrument code by line.\n"
-            + " 3. BRANCH - Instrument code by branch.\n"
-    )
-    private String instrumentCode = "NONE";
-
-    private InstrumentOption instrumentCodeParsed = InstrumentOption.NONE;
-
-    @Argument
-    private final List<String> arguments = new ArrayList<>();
-    private final CmdLineParser parser;
-
-    Flags() {
-      parser = new CmdLineParser(this);
-    }
-
-    private static final ImmutableSet<String> gwtUnsupportedFlags =
-        ImmutableSet.of(
-            "conformance_configs",
-            "error_format",
-            "warnings_whitelist_file",
-            "warnings_allowlist_file",
-            "output_wrapper_file",
-            "output_manifest",
-            "output_chunk_dependencies",
-            "property_renaming_report",
-            "source_map_input",
-            "source_map_location_mapping",
-            "variable_renaming_report",
-            "charset",
-            "help",
-            "third_party",
-            "version");
-
-    /**
-     * Parse the given args list.
-     */
-    private void parse(List<String> args) throws CmdLineException {
-      parser.parseArgument(args.toArray(new String[] {}));
-
-      compilationLevelParsed = CompilationLevel.fromString(Ascii.toUpperCase(compilationLevel));
-      if (compilationLevelParsed == null) {
-        throw new CmdLineException(
-            parser, "Bad value for --compilation_level: " + compilationLevel);
-      }
-
-      instrumentCodeParsed = CompilerOptions.InstrumentOption.fromString(Ascii.toUpperCase(instrumentCode));
-      if (instrumentCodeParsed == null) {
-        throw new CmdLineException(
-            parser, "Bad value for --instrument_code: " + instrumentCode);
-      }
-    }
 
     private void printUsage(PrintStream ps) {
       OutputStreamWriter outputStream = new OutputStreamWriter(ps, UTF_8);
@@ -1971,8 +1912,6 @@
       options.setPropertyRenaming(PropertyRenamingPolicy.OFF);
     }
 
-    options.setInstrumentForCoverageOption(flags.instrumentCodeParsed);
-
     return options;
   }
 
