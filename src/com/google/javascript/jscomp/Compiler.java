/*
 * Copyright 2004 The Closure Compiler Authors.
 *
 * Licensed under the Apache License, Version 2.0 (the "License");
 * you may not use this file except in compliance with the License.
 * You may obtain a copy of the License at
 *
 *     http://www.apache.org/licenses/LICENSE-2.0
 *
 * Unless required by applicable law or agreed to in writing, software
 * distributed under the License is distributed on an "AS IS" BASIS,
 * WITHOUT WARRANTIES OR CONDITIONS OF ANY KIND, either express or implied.
 * See the License for the specific language governing permissions and
 * limitations under the License.
 */

package com.google.javascript.jscomp;

import static com.google.common.base.Preconditions.checkNotNull;
import static com.google.common.base.Preconditions.checkState;

import com.google.common.annotations.GwtIncompatible;
import com.google.common.annotations.VisibleForTesting;
import com.google.common.base.Joiner;
import com.google.common.base.Splitter;
import com.google.common.base.Supplier;
import com.google.common.collect.ImmutableList;
import com.google.common.collect.ImmutableMap;
import com.google.debugging.sourcemap.SourceMapConsumerV3;
import com.google.debugging.sourcemap.proto.Mapping.OriginalMapping;
import com.google.javascript.jscomp.CompilerOptions.DevMode;
import com.google.javascript.jscomp.CoverageInstrumentationPass.CoverageReach;
import com.google.javascript.jscomp.CoverageInstrumentationPass.InstrumentOption;
import com.google.javascript.jscomp.WarningsGuard.DiagnosticGroupState;
import com.google.javascript.jscomp.deps.JsFileParser;
import com.google.javascript.jscomp.deps.ModuleLoader;
import com.google.javascript.jscomp.deps.SortedDependencies.MissingProvideException;
import com.google.javascript.jscomp.parsing.Config;
import com.google.javascript.jscomp.parsing.ParserRunner;
import com.google.javascript.jscomp.parsing.parser.FeatureSet;
import com.google.javascript.jscomp.parsing.parser.FeatureSet.Feature;
import com.google.javascript.jscomp.parsing.parser.trees.Comment;
import com.google.javascript.jscomp.resources.ResourceLoader;
import com.google.javascript.jscomp.type.ChainableReverseAbstractInterpreter;
import com.google.javascript.jscomp.type.ClosureReverseAbstractInterpreter;
import com.google.javascript.jscomp.type.ReverseAbstractInterpreter;
import com.google.javascript.jscomp.type.SemanticReverseAbstractInterpreter;
import com.google.javascript.rhino.ErrorReporter;
import com.google.javascript.rhino.IR;
import com.google.javascript.rhino.InputId;
import com.google.javascript.rhino.JSDocInfo;
import com.google.javascript.rhino.JSDocInfoBuilder;
import com.google.javascript.rhino.Node;
import com.google.javascript.rhino.Token;
import com.google.javascript.rhino.TypeIRegistry;
import com.google.javascript.rhino.jstype.JSTypeRegistry;
import java.io.File;
import java.io.IOException;
import java.io.InputStream;
import java.io.ObjectInputStream;
import java.io.ObjectOutputStream;
import java.io.OutputStream;
import java.io.PrintStream;
import java.io.Serializable;
import java.util.AbstractSet;
import java.util.ArrayList;
import java.util.Collections;
import java.util.HashMap;
import java.util.HashSet;
import java.util.Iterator;
import java.util.LinkedHashMap;
import java.util.LinkedHashSet;
import java.util.List;
import java.util.Map;
import java.util.ResourceBundle;
import java.util.Set;
import java.util.concurrent.Callable;
import java.util.concurrent.ConcurrentHashMap;
import java.util.logging.Level;
import java.util.logging.Logger;
import java.util.regex.Matcher;
import javax.annotation.Nullable;

/**
 * Compiler (and the other classes in this package) does the following:
 * <ul>
 * <li>parses JS code
 * <li>checks for undefined variables
 * <li>performs optimizations such as constant folding and constants inlining
 * <li>renames variables (to short names)
 * <li>outputs compact JavaScript code
 * </ul>
 *
 * External variables are declared in 'externs' files. For instance, the file
 * may include definitions for global javascript/browser objects such as
 * window, document.
 *
 */
// TODO(tbreisacher): Rename Compiler to JsCompiler and remove this suppression.
@SuppressWarnings("JavaLangClash")
public class Compiler extends AbstractCompiler implements ErrorHandler, SourceFileMapping {
  static final String SINGLETON_MODULE_NAME = "$singleton$";

  static final DiagnosticType MODULE_DEPENDENCY_ERROR =
      DiagnosticType.error("JSC_MODULE_DEPENDENCY_ERROR",
          "Bad dependency: {0} -> {1}. "
              + "Modules must be listed in dependency order.");

  static final DiagnosticType MISSING_ENTRY_ERROR = DiagnosticType.error(
      "JSC_MISSING_ENTRY_ERROR",
      "required entry point \"{0}\" never provided");

  static final DiagnosticType MISSING_MODULE_ERROR = DiagnosticType.error(
      "JSC_MISSING_MODULE_ERROR",
      "unknown module \"{0}\" specified in entry point spec");

  static final DiagnosticType INCONSISTENT_MODULE_DEFINITIONS = DiagnosticType.error(
      "JSC_INCONSISTENT_MODULE_DEFINITIONS",
      "Serialized module definitions are not consistent with the module definitions supplied in "
          + "the command line");

  private static final String CONFIG_RESOURCE =
      "com.google.javascript.jscomp.parsing.ParserConfig";

  CompilerOptions options = null;

  private PassConfig passes = null;

  // The externs inputs
  private List<CompilerInput> externs;

  // The JS source modules
  private List<JSModule> modules;

  private JSModuleGraph moduleGraph;

  // The module loader for resolving paths into module URIs.
  private ModuleLoader moduleLoader;

  // The JS source inputs
  private List<CompilerInput> inputs;

<<<<<<< HEAD
  // The JS source inputs
  private Map<String, CompilerInput.ModuleType> moduleTypesByName;
=======
  // Map of module names to module types - used for module rewriting
  private final Map<String, CompilerInput.ModuleType> moduleTypesByName;
>>>>>>> 231865f0

  // error manager to which error management is delegated
  private ErrorManager errorManager;

  // Warnings guard for filtering warnings.
  private WarningsGuard warningsGuard;

  // Compile-time injected libraries. The node points to the last node of
  // the library, so code can be inserted after.
  private final Map<String, Node> injectedLibraries = new LinkedHashMap<>();

  // Node of the final injected library. Future libraries will be injected
  // after this node.
  private Node lastInjectedLibrary;

  // Parse tree root nodes
  Node externsRoot;
  Node jsRoot;
  Node externAndJsRoot;

  // Used for debugging; to see the compiled code between passes
  private String lastJsSource = null;

  private FeatureSet featureSet;

  private final Map<InputId, CompilerInput> inputsById = new ConcurrentHashMap<>();

  private transient IncrementalScopeCreator scopeCreator = null;

  // Warnings guard for filtering warnings.
  private ImmutableMap<String, String> inputPathByWebpackId;

  /**
   * Subclasses are responsible for loading sources that were not provided as explicit inputs to the
   * compiler. For example, looking up sources referenced within sourcemaps.
   */
  public static class ExternalSourceLoader {
    public SourceFile loadSource(String filename) {
      throw new RuntimeException("Cannot load without a valid loader.");
    }
  }

  // Original sources referenced by the source maps.
  private final ConcurrentHashMap<String, SourceFile> sourceMapOriginalSources =
      new ConcurrentHashMap<>();

  /** Configured {@link SourceMapInput}s, plus any source maps discovered in source files. */
  ConcurrentHashMap<String, SourceMapInput> inputSourceMaps = new ConcurrentHashMap<>();

  // Map from filenames to lists of all the comments in each file.
  private Map<String, List<Comment>> commentsPerFile = new ConcurrentHashMap<>();

  /** The source code map */
  private SourceMap sourceMap;

  /** The externs created from the exports.  */
  private String externExports = null;

  /**
   * Ids for function inlining so that each declared name remains
   * unique.
   */
  private int uniqueNameId = 0;

  /**
   * Whether to assume there are references to the RegExp Global object
   * properties.
   */
  private boolean hasRegExpGlobalReferences = true;

  /** The function information map */
  private FunctionInformationMap functionInformationMap;

  /** Debugging information */
  private final StringBuilder debugLog = new StringBuilder();

  /** Detects Google-specific coding conventions. */
  CodingConvention defaultCodingConvention = new ClosureCodingConvention();

  private JSTypeRegistry typeRegistry;
  private volatile Config parserConfig = null;
  private volatile Config externsParserConfig = null;

  private ReverseAbstractInterpreter abstractInterpreter;
  private TypeValidator typeValidator;
  // The compiler can ask phaseOptimizer for things like which pass is currently
  // running, or which functions have been changed by optimizations
  private PhaseOptimizer phaseOptimizer = null;

  public PerformanceTracker tracker;

  // Types that have been forward declared
  private Set<String> forwardDeclaredTypes = new HashSet<>();

  // Type registry used by new type inference.
  private GlobalTypeInfo globalTypeInfo;

  private MostRecentTypechecker mostRecentTypechecker = MostRecentTypechecker.NONE;

  // This error reporter gets the messages from the current Rhino parser or TypeRegistry.
  private final ErrorReporter oldErrorReporter =
      RhinoErrorReporter.forOldRhino(this);

  /** Error strings used for reporting JSErrors */
  public static final DiagnosticType OPTIMIZE_LOOP_ERROR = DiagnosticType.error(
      "JSC_OPTIMIZE_LOOP_ERROR",
      "Exceeded max number of optimization iterations: {0}");
  public static final DiagnosticType MOTION_ITERATIONS_ERROR =
      DiagnosticType.error("JSC_MOTION_ITERATIONS_ERROR",
          "Exceeded max number of code motion iterations: {0}");

  private final CompilerExecutor compilerExecutor = createCompilerExecutor();

  /**
   * Logger for the whole com.google.javascript.jscomp domain -
   * setting configuration for this logger affects all loggers
   * in other classes within the compiler.
   */
  public static final Logger logger =
      Logger.getLogger("com.google.javascript.jscomp");

  private final PrintStream outStream;

  private GlobalVarReferenceMap globalRefMap = null;

  private volatile double progress = 0.0;
  private String lastPassName;

  private Set<String> externProperties = null;

  private static final Joiner pathJoiner = Joiner.on(File.separator);

  // Starts at 0, increases as "interesting" things happen.
  // Nothing happens at time START_TIME, the first pass starts at time 1.
  // The correctness of scope-change tracking relies on Node/getIntProp
  // returning 0 if the custom attribute on a node hasn't been set.
  private int changeStamp = 1;

  private final Timeline<Node> changeTimeline = new Timeline<>();
  private final Timeline<Node> deleteTimeline = new Timeline<>();

  /**
   * Creates a Compiler that reports errors and warnings to its logger.
   */
  public Compiler() {
    this((PrintStream) null);
  }

  /**
   * Creates a Compiler that reports errors and warnings to an output stream.
   */
  public Compiler(PrintStream outStream) {
    addChangeHandler(recentChange);
    this.outStream = outStream;
    this.moduleTypesByName = new HashMap<>();
  }

  /**
   * Creates a Compiler that uses a custom error manager.
   */
  public Compiler(ErrorManager errorManager) {
    this();
    setErrorManager(errorManager);
  }

  /**
   * Sets the error manager.
   *
   * @param errorManager the error manager, it cannot be {@code null}
   */
  public void setErrorManager(ErrorManager errorManager) {
    checkNotNull(errorManager, "the error manager cannot be null");
    this.errorManager = new ThreadSafeDelegatingErrorManager(errorManager);
  }

  /**
   * Creates a message formatter instance corresponding to the value of
   * {@link CompilerOptions}.
   */
  private MessageFormatter createMessageFormatter() {
    boolean colorize = options.shouldColorizeErrorOutput();
    return options.errorFormat.toFormatter(this, colorize);
  }

  /**
   * Initializes the compiler options. It's called as part of a normal compile() job.
   * Public for the callers that are not doing a normal compile() job.
   */
  public void initOptions(CompilerOptions options) {
    this.options = options;
    this.setFeatureSet(options.getLanguageIn().toFeatureSet());
    if (errorManager == null) {
      if (this.outStream == null) {
        setErrorManager(
            new LoggerErrorManager(createMessageFormatter(), logger));
      } else {
        PrintStreamErrorManager printer =
            new PrintStreamErrorManager(createMessageFormatter(), this.outStream);
        printer.setSummaryDetailLevel(options.summaryDetailLevel);
        setErrorManager(printer);
      }
    }

    moduleLoader = ModuleLoader.EMPTY;

    reconcileOptionsWithGuards();

    // TODO(johnlenz): generally, the compiler should not be changing the options object
    // provided by the user.  This should be handled a different way.

    // Turn off type-based optimizations when type checking is off
    if (!options.isTypecheckingEnabled()) {
      options.setUseTypesForLocalOptimization(false);
      options.setUseTypesForOptimization(false);
    }

    if (options.legacyCodeCompile) {
      options.setDisambiguateProperties(false);
      options.setAmbiguateProperties(false);
      options.useNonStrictWarningsGuard();
    }

    if (options.assumeForwardDeclaredForMissingTypes) {
      this.forwardDeclaredTypes =
          new AbstractSet<String>() {
            @Override
            public boolean contains(Object o) {
              return true; // Report all types as forward declared types.
            }

            @Override
            public boolean add(String e) {
              return false;
            }

            @Override
            public Iterator<String> iterator() {
              return Collections.<String>emptySet().iterator();
            }

            @Override
            public int size() {
              return 0;
            }
          };
    }

    initWarningsGuard(options.getWarningsGuard());
  }

  public void printConfig(PrintStream printStream) {
    printStream.println("==== CompilerOptions ====");
    printStream.println(options);
    printStream.println("==== WarningsGuard ====");
    printStream.println(warningsGuard);
  }

  void initWarningsGuard(WarningsGuard warningsGuard) {
    this.warningsGuard =
        new ComposeWarningsGuard(
            new SuppressDocWarningsGuard(this, getDiagnosticGroups().getRegisteredGroups()),
            warningsGuard);
  }

  /** When the CompilerOptions and its WarningsGuard overlap, reconcile any discrepancies. */
  protected void reconcileOptionsWithGuards() {
    // DiagnosticGroups override the plain checkTypes option.
    if (options.enables(DiagnosticGroups.CHECK_TYPES)) {
      options.checkTypes = true;
    } else if (options.disables(DiagnosticGroups.CHECK_TYPES)) {
      options.checkTypes = false;
    } else if (!options.checkTypes) {
      // If DiagnosticGroups did not override the plain checkTypes
      // option, and checkTypes is enabled, then turn off the
      // parser type warnings.
      options.setWarningLevel(
          DiagnosticGroup.forType(
              RhinoErrorReporter.TYPE_PARSE_ERROR),
          CheckLevel.OFF);
    }
    DiagnosticGroupState ntiState =
        options.getWarningsGuard().enablesExplicitly(DiagnosticGroups.NEW_CHECK_TYPES);
    if (ntiState == DiagnosticGroupState.ON) {
      options.setNewTypeInference(true);
    } else if (ntiState == DiagnosticGroupState.OFF) {
      options.setNewTypeInference(false);
    }
    if (options.getNewTypeInference()) {
      // Suppress the const checks of CheckAccessControls; NTI performs these checks better.
      options.setWarningLevel(DiagnosticGroups.ACCESS_CONTROLS_CONST, CheckLevel.OFF);
    }
    // When running OTI after NTI, turn off the warnings from OTI.
    if (options.getNewTypeInference() && options.getRunOTIafterNTI()) {
      options.checkTypes = true;
      if (!options.reportOTIErrorsUnderNTI) {
        options.setWarningLevel(
            DiagnosticGroups.OLD_CHECK_TYPES,
            CheckLevel.OFF);
        options.setWarningLevel(
            DiagnosticGroups.OLD_REPORT_UNKNOWN_TYPES,
            CheckLevel.OFF);
        options.setWarningLevel(
            FunctionTypeBuilder.ALL_DIAGNOSTICS,
            CheckLevel.OFF);
      }
      options.setWarningLevel(
          DiagnosticGroup.forType(RhinoErrorReporter.TYPE_PARSE_ERROR),
          CheckLevel.WARNING);
    }

    if (options.checkGlobalThisLevel.isOn() && !options.disables(DiagnosticGroups.GLOBAL_THIS)) {
      options.setWarningLevel(
          DiagnosticGroups.GLOBAL_THIS,
          options.checkGlobalThisLevel);
    }

    if (options.expectStrictModeInput()) {
      options.setWarningLevel(
          DiagnosticGroups.ES5_STRICT,
          CheckLevel.ERROR);
    }

    // All passes must run the variable check. This synthesizes
    // variables later so that the compiler doesn't crash. It also
    // checks the externs file for validity. If you don't want to warn
    // about missing variable declarations, we shut that specific
    // error off.
    if (!options.checkSymbols && !options.enables(DiagnosticGroups.CHECK_VARIABLES)) {
      options.setWarningLevel(DiagnosticGroups.CHECK_VARIABLES, CheckLevel.OFF);
    }
  }

  /** Initializes the instance state needed for a compile job. */
  public final <T1 extends SourceFile, T2 extends SourceFile> void init(
      List<T1> externs, List<T2> sources, CompilerOptions options) {
    JSModule module = new JSModule(SINGLETON_MODULE_NAME);
    for (SourceFile source : sources) {
      if (this.getPersistentInputStore() != null) {
        module.add(this.getPersistentInputStore().getCachedCompilerInput(source));
      } else {
        module.add(new CompilerInput(source));
      }
    }

    List<JSModule> modules = new ArrayList<>(1);
    modules.add(module);
    initModules(externs, modules, options);
    addFilesToSourceMap(sources);
  }

  /**
   * Initializes the instance state needed for a compile job if the sources
   * are in modules.
   */
  public <T extends SourceFile> void initModules(
      List<T> externs, List<JSModule> modules, CompilerOptions options) {
    initOptions(options);

    checkFirstModule(modules);
    fillEmptyModules(modules);

    this.externs = makeExternInputs(externs);

    // Generate the module graph, and report any errors in the module
    // specification as errors.
    this.modules = modules;
    try {
      this.moduleGraph = new JSModuleGraph(modules);
    } catch (JSModuleGraph.ModuleDependenceException e) {
      // problems with the module format.  Report as an error.  The
      // message gives all details.
      report(JSError.make(MODULE_DEPENDENCY_ERROR,
          e.getModule().getName(), e.getDependentModule().getName()));
      return;
    }

    this.inputs = getAllInputsFromModules(modules);
    this.commentsPerFile = new ConcurrentHashMap<>(inputs.size());
    initBasedOnOptions();

    initInputsByIdMap();

    initAST();
  }

  /**
   * Exists only for some tests that want to reuse JSModules.
   * @deprecated Fix those tests.
   */
  @Deprecated
  public void breakThisCompilerSoItsModulesCanBeReused() {
    moduleGraph.breakThisGraphSoItsModulesCanBeReused();
    moduleGraph = null;
  }

  /**
   * Do any initialization that is dependent on the compiler options.
   */
  public void initBasedOnOptions() {
    inputSourceMaps.putAll(options.inputSourceMaps);
    // Create the source map if necessary.
    if (options.sourceMapOutputPath != null) {
      sourceMap = options.sourceMapFormat.getInstance();
      sourceMap.setPrefixMappings(options.sourceMapLocationMappings);
      if (options.applyInputSourceMaps) {
        sourceMap.setSourceFileMapping(this);
      }
    }
  }

  private <T extends SourceFile> List<CompilerInput> makeExternInputs(List<T> externSources) {
    List<CompilerInput> inputs = new ArrayList<>(externSources.size());
    for (SourceFile file : externSources) {
      inputs.add(new CompilerInput(file, /* isExtern= */ true));
    }
    return inputs;
  }

  private static final DiagnosticType EMPTY_MODULE_LIST_ERROR =
      DiagnosticType.error("JSC_EMPTY_MODULE_LIST_ERROR",
          "At least one module must be provided");

  private static final DiagnosticType EMPTY_ROOT_MODULE_ERROR =
      DiagnosticType.error("JSC_EMPTY_ROOT_MODULE_ERROR",
          "Root module ''{0}'' must contain at least one source code input");

  /**
   * Verifies that at least one module has been provided and that the first one
   * has at least one source code input.
   */
  private void checkFirstModule(List<JSModule> modules) {
    if (modules.isEmpty()) {
      report(JSError.make(EMPTY_MODULE_LIST_ERROR));
    } else if (modules.get(0).getInputs().isEmpty() && modules.size() > 1) {
      // The root module may only be empty if there is exactly 1 module.
      report(JSError.make(EMPTY_ROOT_MODULE_ERROR,
          modules.get(0).getName()));
    }
  }

  /**
   * Empty modules get an empty "fill" file, so that we can move code into
   * an empty module.
   */
  static String createFillFileName(String moduleName) {
    return moduleName + "$fillFile";
  }

  /**
   * Creates an OS specific path string from parts
   */
  public static String joinPathParts(String... pathParts) {
    return pathJoiner.join(pathParts);
  }

  /**
   * Fill any empty modules with a place holder file. It makes any cross module
   * motion easier.
   */
  private static void fillEmptyModules(List<JSModule> modules) {
    for (JSModule module : modules) {
      if (module.getInputs().isEmpty()) {
        module.add(SourceFile.fromCode(
            createFillFileName(module.getName()), ""));
      }
    }
  }

  /**
   * Rebuilds the internal list of inputs by iterating over all modules.
   * This is necessary if inputs have been added to or removed from a module
   * after the {@link #init(List, List, CompilerOptions)} call.
   */
  public void rebuildInputsFromModules() {
    inputs = getAllInputsFromModules(modules);
    initInputsByIdMap();
  }

  /**
   * Builds a single list of all module inputs. Verifies that it contains no
   * duplicates.
   */
  private static List<CompilerInput> getAllInputsFromModules(
      List<JSModule> modules) {
    List<CompilerInput> inputs = new ArrayList<>();
    Map<String, JSModule> inputMap = new HashMap<>();
    for (JSModule module : modules) {
      for (CompilerInput input : module.getInputs()) {
        String inputName = input.getName();

        // NOTE(nicksantos): If an input is in more than one module,
        // it will show up twice in the inputs list, and then we
        // will get an error down the line.
        inputs.add(input);
        inputMap.put(inputName, module);
      }
    }
    return inputs;
  }

  static final DiagnosticType DUPLICATE_INPUT =
      DiagnosticType.error("JSC_DUPLICATE_INPUT", "Duplicate input: {0}");
  static final DiagnosticType DUPLICATE_EXTERN_INPUT =
      DiagnosticType.error("JSC_DUPLICATE_EXTERN_INPUT",
          "Duplicate extern input: {0}");

  /**
   * Creates a map to make looking up an input by name fast. Also checks for
   * duplicate inputs.
   */
  void initInputsByIdMap() {
    inputsById.clear();
    for (CompilerInput input : externs) {
      InputId id = input.getInputId();
      CompilerInput previous = putCompilerInput(id, input);
      if (previous != null) {
        report(JSError.make(DUPLICATE_EXTERN_INPUT, input.getName()));
      }
    }
    for (CompilerInput input : inputs) {
      InputId id = input.getInputId();
      CompilerInput previous = putCompilerInput(id, input);
      if (previous != null) {
        report(JSError.make(DUPLICATE_INPUT, input.getName()));
      }
    }
  }

  /**
   * Sets up the skeleton of the AST (the externs and root).
   */
  private void initAST() {
    jsRoot = IR.root();
    externsRoot = IR.root();
    externAndJsRoot = IR.root(externsRoot, jsRoot);
  }

  /** Compiles a single source file and a single externs file. */
  public Result compile(SourceFile extern, SourceFile input, CompilerOptions options) {
    return compile(ImmutableList.of(extern), ImmutableList.of(input), options);
  }

  /**
   * Compiles a list of inputs.
   *
   * <p>This is a convenience method to wrap up all the work of compilation, including
   * generating the error and warning report.
   *
   * <p>NOTE: All methods called here must be public, because client code must be able to replicate
   * and customize this.
   */
  public <T1 extends SourceFile, T2 extends SourceFile> Result compile(
      List<T1> externs, List<T2> inputs, CompilerOptions options) {
    // The compile method should only be called once.
    checkState(jsRoot == null);

    try {
      init(externs, inputs, options);
      if (options.printConfig) {
        printConfig(System.err);
      }
      if (!hasErrors()) {
        parseForCompilation();
      }
      if (!hasErrors()) {
        if (options.getInstrumentForCoverageOnly()) {
          // TODO(bradfordcsmith): The option to instrument for coverage only should belong to the
          //     runner, not the compiler.
          instrumentForCoverage();
        } else {
          stage1Passes();
          if (!hasErrors()) {
            stage2Passes();
          }
        }
        performPostCompilationTasks();
      }
    } finally {
      generateReport();
    }
    return getResult();
  }

  /**
   * Generates a report of all warnings and errors found during compilation to stderr.
   *
   * <p>Client code must call this method explicitly if it doesn't use one of the convenience
   * methods that do so automatically.
   * <p>Always call this method, even if the compiler throws an exception. The report will include
   * information about the exception.
   */
  public void generateReport() {
    Tracer t = newTracer("generateReport");
    errorManager.generateReport();
    stopTracer(t, "generateReport");
  }

  /**
   * Compiles a list of modules.
   *
   * <p>This is a convenience method to wrap up all the work of compilation, including
   * generating the error and warning report.
   *
   * <p>NOTE: All methods called here must be public, because client code must be able to replicate
   * and customize this.
   */
  public <T extends SourceFile> Result compileModules(
      List<T> externs, List<JSModule> modules, CompilerOptions options) {
    // The compile method should only be called once.
    checkState(jsRoot == null);

    try {
      initModules(externs, modules, options);
      if (options.printConfig) {
        printConfig(System.err);
      }
      if (!hasErrors()) {
        parseForCompilation();
      }
      if (!hasErrors()) {
        // TODO(bradfordcsmith): The option to instrument for coverage only should belong to the
        //     runner, not the compiler.
        if (options.getInstrumentForCoverageOnly()) {
          instrumentForCoverage();
        } else {
          stage1Passes();
          if (!hasErrors()) {
            stage2Passes();
          }
        }
        performPostCompilationTasks();
      }
    } finally {
      generateReport();
    }
    return getResult();
  }

  /**
   * Perform compiler passes for stage 1 of compilation.
   *
   * <p>Stage 1 consists primarily of error and type checking passes.
   *
   * <p>{@code parseForCompilation()} must be called before this method is called.
   *
   * <p>The caller is responsible for also calling {@code generateReport()} to generate a report of
   * warnings and errors to stderr. See the invocation in {@link #compile} for a good example.
   */
  public void stage1Passes() {
    checkState(
        inputs != null && !inputs.isEmpty(), "No inputs. Did you call init() or initModules()?");
    checkState(!hasErrors());
    checkState(!options.getInstrumentForCoverageOnly());
    runInCompilerThread(
        new Callable<Void>() {
          @Override
          public Void call() throws Exception {
            performChecksAndTranspilation();
            return null;
          }
        });
  }

  /**
   * Perform compiler passes for stage 2 of compilation.
   *
   * <p>Stage 2 consists primarily of optimization passes.
   *
   * <p>{@code stage1Passes()} must be called before this method is called.
   *
   * <p>The caller is responsible for also calling {@code generateReport()} to generate a report of
   * warnings and errors to stderr. See the invocation in {@link #compile} for a good example.
   */
  public void stage2Passes() {
    checkState(
        inputs != null && !inputs.isEmpty(), "No inputs. Did you call init() or initModules()?");
    checkState(!hasErrors());
    checkState(!options.getInstrumentForCoverageOnly());
    runInCompilerThread(
        new Callable<Void>() {
          @Override
          public Void call() throws Exception {
            if (options.shouldOptimize()) {
              performOptimizations();
            }
            return null;
          }
        });
  }

  /**
   * Disable threads. This is for clients that run on AppEngine and
   * don't have threads.
   */
  public void disableThreads() {
    compilerExecutor.disableThreads();
  }

  /**
   * Sets the timeout when Compiler is run in a thread
   * @param timeout seconds to wait before timeout
   */
  public void setTimeout(int timeout) {
    compilerExecutor.setTimeout(timeout);
  }

  /**
   * The primary purpose of this method is to run the provided code with a larger than standard
   * stack.
   */
  <T> T runInCompilerThread(Callable<T> callable) {
    return compilerExecutor.runInCompilerThread(
        callable, options != null && options.getTracerMode().isOn());
  }

  private void performChecksAndTranspilation() {
    if (options.skipNonTranspilationPasses) {
      // i.e. whitespace-only mode, which will not work with goog.module without:
      whitespaceOnlyPasses();
      if (options.needsTranspilationFrom(FeatureSet.ES6)) {
        transpileAndDontCheck();
      }
    } else {
      check(); // check() also includes transpilation
    }
  }

  /**
   * Performs all the bookkeeping required at the end of a compilation.
   *
   * <p>This method must be called if the compilation makes it as far as doing checks.
   * <p> DON'T call it if the compiler threw an exception.
   * <p> DO call it even when {@code hasErrors()} returns true.
   */
  public void performPostCompilationTasks() {
    runInCompilerThread(new Callable<Void>() {

      @Override
      public Void call() throws Exception {
        performPostCompilationTasksInternal();
        return null;
      }

    });
  }

  /**
   * Performs all the bookkeeping required at the end of a compilation.
   */
  private void performPostCompilationTasksInternal() {
    if (options.recordFunctionInformation) {
      recordFunctionInformation();
    }

    if (options.devMode == DevMode.START_AND_END) {
      runValidityCheck();
    }
    setProgress(1.0, "recordFunctionInformation");

    if (tracker != null) {
      tracker.outputTracerReport();
    }
  }

  /**
   * Instrument code for coverage.
   *
   * <p>{@code parseForCompilation()} must be called before this method is called.
   *
   * <p>The caller is responsible for also calling {@code generateReport()} to generate a report of
   * warnings and errors to stderr. See the invocation in {@link #compile} for a good example.
   *
   * <p>This method is mutually exclusive with stage1Passes() and stage2Passes().
   * Either call those two methods or this one, but not both.
   */
  public void instrumentForCoverage() {
    checkState(
        inputs != null && !inputs.isEmpty(), "No inputs. Did you call init() or initModules()?");
    checkState(!hasErrors());
    runInCompilerThread(
        new Callable<Void>() {
          @Override
          public Void call() throws Exception {
            checkState(options.getInstrumentForCoverageOnly());
            checkState(!hasErrors());
            instrumentForCoverageInternal(options.instrumentBranchCoverage);
            return null;
          }
        });
  }

  private void instrumentForCoverageInternal(boolean instrumentBranchCoverage) {
    Tracer tracer = newTracer("instrumentationPass");
    InstrumentOption instrumentOption = InstrumentOption.LINE_ONLY;
    if (instrumentBranchCoverage) {
      instrumentOption = InstrumentOption.BRANCH_ONLY;
    }
    process(new CoverageInstrumentationPass(this, CoverageReach.ALL, instrumentOption));
    stopTracer(tracer, "instrumentationPass");
  }

  /**
   * Parses input files in preparation for compilation.
   *
   * <p>Either {@code init()} or {@code initModules()} must be called first to set up the input
   * files to be read.
   * <p>TODO(bradfordcsmith): Rename this to parse()
   */
  public void parseForCompilation() {
    runInCompilerThread(
        new Callable<Void>() {
          @Override
          public Void call() throws Exception {
            parseForCompilationInternal();
            return null;
          }
        });
  }

  /**
   * Parses input files in preparation for compilation.
   *
   * <p>Either {@code init()} or {@code initModules()} must be called first to set up the input
   * files to be read.
   *
   * <p>TODO(bradfordcsmith): Rename this to parse()
   */
  private void parseForCompilationInternal() {
    setProgress(0.0, null);
    CompilerOptionsPreprocessor.preprocess(options);
    maybeSetTracker();
    parseInputs();
    // Guesstimate.
    setProgress(0.15, "parse");
  }

  /**
   * Parses input files without doing progress tracking that is part of a full compile.
   *
   * <p>Either {@code init()} or {@code initModules()} must be called first to set up the input
   * files to be read.
   * <p>TODO(bradfordcsmith): Rename this to parseIndependentOfCompilation() or similar.
   */
  public void parse() {
    parseInputs();
  }

  PassConfig getPassConfig() {
    if (passes == null) {
      passes = createPassConfigInternal();
    }
    return passes;
  }

  /**
   * Create the passes object. Clients should use setPassConfig instead of
   * overriding this.
   */
  PassConfig createPassConfigInternal() {
    return new DefaultPassConfig(options);
  }

  /**
   * @param passes The PassConfig to use with this Compiler.
   * @throws NullPointerException if passes is null
   * @throws IllegalStateException if this.passes has already been assigned
   */
  public void setPassConfig(PassConfig passes) {
    // Important to check for null because if setPassConfig(null) is
    // called before this.passes is set, getPassConfig() will create a
    // new PassConfig object and use that, which is probably not what
    // the client wanted since they probably meant to use their
    // own PassConfig object.
    checkNotNull(passes);
    checkState(this.passes == null, "setPassConfig was already called");
    this.passes = passes;
  }

  public void whitespaceOnlyPasses() {
    runCustomPasses(CustomPassExecutionTime.BEFORE_CHECKS);

    Tracer t = newTracer("runWhitespaceOnlyPasses");
    try {
      for (PassFactory pf : getPassConfig().getWhitespaceOnlyPasses()) {
        pf.create(this).process(externsRoot, jsRoot);
      }
    } finally {
      stopTracer(t, "runWhitespaceOnlyPasses");
    }
  }

  public void transpileAndDontCheck() {
    Tracer t = newTracer("runTranspileOnlyPasses");
    try {
      for (PassFactory pf : getPassConfig().getTranspileOnlyPasses()) {
        if (hasErrors()) {
          return;
        }
        pf.create(this).process(externsRoot, jsRoot);
      }
    } finally {
      stopTracer(t, "runTranspileOnlyPasses");
    }
  }

  private PhaseOptimizer createPhaseOptimizer() {
    PhaseOptimizer phaseOptimizer = new PhaseOptimizer(this, tracker);
    if (options.devMode == DevMode.EVERY_PASS) {
      phaseOptimizer.setValidityCheck(validityCheck);
    }
    if (options.getCheckDeterminism()) {
      phaseOptimizer.setPrintAstHashcodes(true);
    }
    return phaseOptimizer;
  }

  void check() {
    runCustomPasses(CustomPassExecutionTime.BEFORE_CHECKS);

    // We are currently only interested in check-passes for progress reporting
    // as it is used for IDEs, that's why the maximum progress is set to 1.0.
    phaseOptimizer = createPhaseOptimizer().withProgress(
        new PhaseOptimizer.ProgressRange(getProgress(), 1.0));
    phaseOptimizer.consume(getPassConfig().getChecks());
    phaseOptimizer.process(externsRoot, jsRoot);
    if (hasErrors()) {
      return;
    }

    runCustomPasses(CustomPassExecutionTime.BEFORE_OPTIMIZATIONS);
    phaseOptimizer = null;
  }

  @Override
  void setExternExports(String externExports) {
    this.externExports = externExports;
  }

  @Override
  void process(CompilerPass p) {
    p.process(externsRoot, jsRoot);
  }

  private final PassFactory validityCheck = new PassFactory("validityCheck", false) {
    @Override
    protected CompilerPass create(AbstractCompiler compiler) {
      return new ValidityCheck(compiler);
    }
  };

  private void maybeRunValidityCheck() {
    if (options.devMode == DevMode.EVERY_PASS) {
      runValidityCheck();
    }
  }

  private void runValidityCheck() {
    validityCheck.create(this).process(externsRoot, jsRoot);
  }

  /**
   * Runs custom passes that are designated to run at a particular time.
   */
  private void runCustomPasses(CustomPassExecutionTime executionTime) {
    if (options.customPasses != null) {
      Tracer t = newTracer("runCustomPasses");
      try {
        for (CompilerPass p : options.customPasses.get(executionTime)) {
          process(p);
        }
      } finally {
        stopTracer(t, "runCustomPasses");
      }
    }
  }

  private Tracer currentTracer = null;
  private String currentPassName = null;

  /**
   * Marks the beginning of a pass.
   */
  void startPass(String passName) {
    checkState(currentTracer == null);
    currentPassName = passName;
    currentTracer = newTracer(passName);
    beforePass(passName);
  }

  /**
   * Marks the end of a pass.
   */
  void endPass(String passName) {
    checkState(currentTracer != null, "Tracer should not be null at the end of a pass.");
    stopTracer(currentTracer, currentPassName);
    afterPass(passName);
    currentPassName = null;
    currentTracer = null;

    maybeRunValidityCheck();
  }

  @Override
  final void beforePass(String passName) {
    // does nothing for now
  }

  @Override
  final void afterPass(String passName) {
    if (options.printSourceAfterEachPass) {
      String currentJsSource = getCurrentJsSource();
      if (!currentJsSource.equals(this.lastJsSource)) {
        System.out.println();
        System.out.println("// " + passName + " yields:");
        System.out.println("// ************************************");
        System.out.println(currentJsSource);
        System.out.println("// ************************************");
        lastJsSource = currentJsSource;
      }
    }
  }

  final String getCurrentJsSource() {
    SourceMap sourceMap = getSourceMap();
    if (sourceMap != null) {
      sourceMap.reset();
    }

    List<String> fileNameRegexList = options.filesToPrintAfterEachPassRegexList;
    List<String> moduleNameRegexList = options.modulesToPrintAfterEachPassRegexList;
    StringBuilder builder = new StringBuilder();

    if (fileNameRegexList.isEmpty() && moduleNameRegexList.isEmpty()) {
      return toSource();
    }
    if (!fileNameRegexList.isEmpty()) {
      checkNotNull(jsRoot);
      for (Node fileNode : jsRoot.children()) {
        String fileName = fileNode.getSourceFileName();
        for (String regex : fileNameRegexList) {
          if (fileName.matches(regex)) {
            String source = "// " + fileName + "\n" + toSource(fileNode);
            builder.append(source);
            break;
          }
        }
      }
      if (builder.toString().isEmpty()) {
        throw new RuntimeException("No files matched any of: " + fileNameRegexList);
      }
    }
    if (!moduleNameRegexList.isEmpty()) {
      for (JSModule jsModule : modules) {
        for (String regex : moduleNameRegexList) {
          if (jsModule.getName().matches(regex)) {
            String source = "// module '" + jsModule.getName() + "'\n" + toSource(jsModule);
            builder.append(source);
            break;
          }
        }
      }
      if (builder.toString().isEmpty()) {
        throw new RuntimeException("No modules matched any of: " + moduleNameRegexList);
      }
    }
    return builder.toString();

  }

  @Override
  @Nullable
  final Node getScriptNode(String filename) {
    checkNotNull(filename);
    if (jsRoot == null) {
      return null;
    }
    for (Node file : jsRoot.children()) {
      if (file.getSourceFileName() != null && file.getSourceFileName().endsWith(filename)) {
        return file;
      }
    }
    return null;
  }

  /**
   * Returns a new tracer for the given pass name.
   */
  Tracer newTracer(String passName) {
    String comment = passName
        + (recentChange.hasCodeChanged() ? " on recently changed AST" : "");
    if (options.getTracerMode().isOn() && tracker != null) {
      tracker.recordPassStart(passName, true);
    }
    return new Tracer("Compiler", comment);
  }

  void stopTracer(Tracer t, String passName) {
    long result = t.stop();
    if (options.getTracerMode().isOn() && tracker != null) {
      tracker.recordPassStop(passName, result);
    }
  }

  /**
   * Returns the result of the compilation.
   */
  public Result getResult() {
    Set<SourceFile> transpiledFiles = new HashSet<>();
    if (jsRoot != null) {
      for (Node scriptNode : jsRoot.children()) {
        if (scriptNode.getBooleanProp(Node.TRANSPILED)) {
          transpiledFiles.add(getSourceFileByName(scriptNode.getSourceFileName()));
        }
      }
    }
    return new Result(getErrors(), getWarnings(), debugLog.toString(),
        this.variableMap, this.propertyMap,
        this.anonymousFunctionNameMap, this.stringMap, this.functionInformationMap,
        this.sourceMap, this.externExports, this.cssNames, this.idGeneratorMap, transpiledFiles);
  }

  /**
   * Returns the array of errors (never null).
   */
  public JSError[] getErrors() {
    if (errorManager == null) {
      return new JSError[] {};
    }
    return errorManager.getErrors();
  }

  /**
   * Returns the array of warnings (never null).
   */
  public JSError[] getWarnings() {
    if (errorManager == null) {
      return new JSError[] {};
    }
    return errorManager.getWarnings();
  }

  @Override
  public Node getRoot() {
    return externAndJsRoot;
  }

  @Override
  FeatureSet getFeatureSet() {
    return featureSet;
  }

  @Override
  void setFeatureSet(FeatureSet fs) {
    featureSet = fs;
  }

  /**
   * Creates a new id for making unique names.
   */
  private int nextUniqueNameId() {
    return uniqueNameId++;
  }

  /**
   * Resets the unique name id counter
   */
  @VisibleForTesting
  void resetUniqueNameId() {
    uniqueNameId = 0;
  }

  @Override
  Supplier<String> getUniqueNameIdSupplier() {
    return new Supplier<String>() {
      @Override
      public String get() {
        return String.valueOf(Compiler.this.nextUniqueNameId());
      }
    };
  }

  @Override
  boolean areNodesEqualForInlining(Node n1, Node n2) {
    if (options.shouldAmbiguateProperties() || options.shouldDisambiguateProperties()) {
      // The type based optimizations require that type information is preserved
      // during other optimizations.
      return n1.isEquivalentToTyped(n2);
    } else {
      return n1.isEquivalentTo(n2);
    }
  }

  //------------------------------------------------------------------------
  // Inputs
  //------------------------------------------------------------------------

  // TODO(nicksantos): Decide which parts of these belong in an AbstractCompiler
  // interface, and which ones should always be injected.

  @Override
  public CompilerInput getInput(InputId id) {
    // TODO(bradfordcsmith): Allowing null id is less ideal. Add checkNotNull(id) here and fix
    // call sites that break.
    if (id == null) {
      return null;
    }
    return inputsById.get(id);
  }

  /**
   * Removes an input file from AST.
   * @param id The id of the input to be removed.
   */
  protected void removeExternInput(InputId id) {
    CompilerInput input = getInput(id);
    if (input == null) {
      return;
    }
    checkState(input.isExtern(), "Not an extern input: %s", input.getName());
    inputsById.remove(id);
    externs.remove(input);
    Node root = input.getAstRoot(this);
    if (root != null) {
      root.detach();
    }
  }

  // Where to put a new synthetic externs file.
  private static enum SyntheticExternsPosition {
    START,
    END
  }

  CompilerInput newExternInput(String name, SyntheticExternsPosition pos) {
    SourceAst ast = new SyntheticAst(name);
    if (inputsById.containsKey(ast.getInputId())) {
      throw new IllegalArgumentException("Conflicting externs name: " + name);
    }
    CompilerInput input = new CompilerInput(ast, true);
    putCompilerInput(input.getInputId(), input);
    if (pos == SyntheticExternsPosition.START) {
      externsRoot.addChildToFront(ast.getAstRoot(this));
      externs.add(0, input);
    } else {
      externsRoot.addChildToBack(ast.getAstRoot(this));
      externs.add(input);
    }
    return input;
  }

  CompilerInput putCompilerInput(InputId id, CompilerInput input) {
    input.setCompiler(this);
    return inputsById.put(id, input);
  }

  /**
   * Replace a source input dynamically. Intended for incremental
   * re-compilation.
   *
   * If the new source input doesn't parse, then keep the old input
   * in the AST and return false.
   *
   * @return Whether the new AST was attached successfully.
   */
  boolean replaceIncrementalSourceAst(JsAst ast) {
    CompilerInput oldInput = getInput(ast.getInputId());
    checkNotNull(oldInput, "No input to replace: %s", ast.getInputId().getIdName());
    Node newRoot = ast.getAstRoot(this);
    if (newRoot == null) {
      return false;
    }

    Node oldRoot = oldInput.getAstRoot(this);
    if (oldRoot != null) {
      oldRoot.replaceWith(newRoot);
    } else {
      getRoot().getLastChild().addChildToBack(newRoot);
    }

    CompilerInput newInput = new CompilerInput(ast);
    putCompilerInput(ast.getInputId(), newInput);

    JSModule module = oldInput.getModule();
    if (module != null) {
      module.addAfter(newInput, oldInput);
      module.remove(oldInput);
    }

    // Verify the input id is set properly.
    checkState(newInput.getInputId().equals(oldInput.getInputId()));
    InputId inputIdOnAst = newInput.getAstRoot(this).getInputId();
    checkState(newInput.getInputId().equals(inputIdOnAst));

    inputs.remove(oldInput);
    return true;
  }

  /**
   * Add a new source input dynamically. Intended for incremental compilation.
   * <p>
   * If the new source input doesn't parse, it will not be added, and a false
   * will be returned.
   *
   * @param ast the JS Source to add.
   * @return true if the source was added successfully, false otherwise.
   * @throws IllegalStateException if an input for this ast already exists.
   */
  boolean addNewSourceAst(JsAst ast) {
    CompilerInput oldInput = getInput(ast.getInputId());
    if (oldInput != null) {
      throw new IllegalStateException(
          "Input already exists: " + ast.getInputId().getIdName());
    }
    Node newRoot = ast.getAstRoot(this);
    if (newRoot == null) {
      return false;
    }

    getRoot().getLastChild().addChildToBack(newRoot);

    CompilerInput newInput = new CompilerInput(ast);

    // TODO(tylerg): handle this for multiple modules at some point.
    if (moduleGraph == null && !modules.isEmpty()) {
      // singleton module
      modules.get(0).add(newInput);
    }

    putCompilerInput(ast.getInputId(), newInput);

    return true;
  }

  /**
   * The graph of the JS source modules.
   *
   * <p>Must return null if there are less than 2 modules,
   * because we use this as a signal for which passes to run.
   * TODO(bradfordcsmith): Just check for a single module instead of null.
   */
  @Override
  JSModuleGraph getModuleGraph() {
    if (moduleGraph != null && modules.size() > 1) {
      return moduleGraph;
    } else {
      return null;
    }
  }

  /**
   * Gets the list of modules.
   */
  public List<JSModule> getModules() {
    return modules;
  }

  /**
   * Gets a module graph. This will always return a module graph, even
   * in the degenerate case when there's only one module.
   */
  JSModuleGraph getDegenerateModuleGraph() {
    return moduleGraph;
  }

  @Override
  public TypeIRegistry getTypeIRegistry() {
    switch (mostRecentTypechecker) {
      case NONE:
        // Even in compiles where typechecking is not enabled, some passes ask for the
        // type registry, eg, GatherExternProperties does. Also, in CheckAccessControls,
        // the constructor asks for a type registry, and this may happen before type checking
        // runs. So, in the NONE case, if NTI is enabled, return a new registry, since NTI is
        // the relevant type checker. If NTI is not enabled, return an old registry.
        return options.getNewTypeInference() ? getGlobalTypeInfo() : getTypeRegistry();
      case OTI:
        return getTypeRegistry();
      case NTI:
        return getGlobalTypeInfo();
      default:
        throw new RuntimeException("Unhandled typechecker " + mostRecentTypechecker);
    }
  }

  @Override
  public void clearTypeIRegistry() {
    switch (mostRecentTypechecker) {
      case OTI:
        typeRegistry = null;
        return;
      case NTI:
        globalTypeInfo = null;
        return;
      case NONE:
        return;
      default:
        throw new RuntimeException("Unhandled typechecker " + mostRecentTypechecker);
    }
  }

  @Override
  public JSTypeRegistry getTypeRegistry() {
    if (typeRegistry == null) {
      typeRegistry = new JSTypeRegistry(oldErrorReporter, forwardDeclaredTypes);
    }
    return typeRegistry;
  }

  @Override
  void forwardDeclareType(String typeName) {
    forwardDeclaredTypes.add(typeName);
  }

  @Override
  void setMostRecentTypechecker(MostRecentTypechecker lastRun) {
    this.mostRecentTypechecker = lastRun;
  }

  @Override
  MostRecentTypechecker getMostRecentTypechecker() {
    return this.mostRecentTypechecker;
  }

  @Override
  // Only used by jsdev
  public MemoizedTypedScopeCreator getTypedScopeCreator() {
    return getPassConfig().getTypedScopeCreator();
  }

  @Override
  IncrementalScopeCreator getScopeCreator() {
    return this.scopeCreator;
  }

  @Override
  void putScopeCreator(IncrementalScopeCreator creator) {
    this.scopeCreator = creator;
  }

  @SuppressWarnings("unchecked")
  DefaultPassConfig ensureDefaultPassConfig() {
    PassConfig passes = getPassConfig().getBasePassConfig();
    checkState(
        passes instanceof DefaultPassConfig,
        "PassConfigs must eventually delegate to the DefaultPassConfig");
    return (DefaultPassConfig) passes;
  }

  public SymbolTable buildKnownSymbolTable() {
    SymbolTable symbolTable = new SymbolTable(this, getTypeRegistry());

    MemoizedTypedScopeCreator typedScopeCreator = getTypedScopeCreator();
    if (typedScopeCreator != null) {
      symbolTable.addScopes(typedScopeCreator.getAllMemoizedScopes());
      symbolTable.addSymbolsFrom(typedScopeCreator);
    } else {
      symbolTable.findScopes(externsRoot, jsRoot);
    }

    GlobalNamespace globalNamespace =
        ensureDefaultPassConfig().getGlobalNamespace();
    if (globalNamespace != null) {
      symbolTable.addSymbolsFrom(globalNamespace);
    }

    ReferenceCollectingCallback refCollector =
        new ReferenceCollectingCallback(
            this,
            ReferenceCollectingCallback.DO_NOTHING_BEHAVIOR,
            SyntacticScopeCreator.makeUntyped(this));
    refCollector.process(getRoot());
    symbolTable.addSymbolsFrom(refCollector);

    PreprocessorSymbolTable preprocessorSymbolTable =
        ensureDefaultPassConfig().getPreprocessorSymbolTable();
    if (preprocessorSymbolTable != null) {
      symbolTable.addSymbolsFrom(preprocessorSymbolTable);
    }

    symbolTable.fillNamespaceReferences();
    symbolTable.fillPropertyScopes();
    symbolTable.fillThisReferences(externsRoot, jsRoot);
    symbolTable.fillPropertySymbols(externsRoot, jsRoot);
    symbolTable.fillJSDocInfo(externsRoot, jsRoot);
    symbolTable.fillSymbolVisibility(externsRoot, jsRoot);
    symbolTable.removeGeneratedSymbols();

    return symbolTable;
  }

  @Override
  public TypedScope getTopScope() {
    return getPassConfig().getTopScope();
  }

  @Override
  public ReverseAbstractInterpreter getReverseAbstractInterpreter() {
    if (abstractInterpreter == null) {
      ChainableReverseAbstractInterpreter interpreter =
          new SemanticReverseAbstractInterpreter(getTypeRegistry());
      if (options.closurePass) {
        interpreter = new ClosureReverseAbstractInterpreter(getTypeRegistry())
            .append(interpreter).getFirst();
      }
      abstractInterpreter = interpreter;
    }
    return abstractInterpreter;
  }

  @Override
  // Only used by passes in the old type checker.
  TypeValidator getTypeValidator() {
    if (typeValidator == null) {
      typeValidator = new TypeValidator(this);
    }
    return typeValidator;
  }

  @Override
  Iterable<TypeMismatch> getTypeMismatches() {
    switch (this.mostRecentTypechecker) {
      case OTI:
        return getTypeValidator().getMismatches();
      case NTI:
        return getGlobalTypeInfo().getMismatches();
      default:
        throw new RuntimeException("Can't ask for type mismatches before type checking.");
    }
  }

  @Override
  Iterable<TypeMismatch> getImplicitInterfaceUses() {
    switch (this.mostRecentTypechecker) {
      case OTI:
        return getTypeValidator().getImplicitInterfaceUses();
      case NTI:
        return getGlobalTypeInfo().getImplicitInterfaceUses();
      default:
        throw new RuntimeException("Can't ask for type mismatches before type checking.");
    }
  }

  @Override
  GlobalTypeInfo getGlobalTypeInfo() {
    if (this.globalTypeInfo == null) {
      this.globalTypeInfo = new GlobalTypeInfo(this, forwardDeclaredTypes);
    }
    return this.globalTypeInfo;
  }

  public void maybeSetTracker() {
    if (options.getTracerMode().isOn()) {
      PrintStream tracerOutput =
          options.getTracerOutput() == null ? this.outStream : options.getTracerOutput();
      tracker = new PerformanceTracker(externsRoot, jsRoot, options.getTracerMode(), tracerOutput);
      addChangeHandler(tracker.getCodeChangeHandler());
    }
  }

  //------------------------------------------------------------------------
  // Parsing
  //------------------------------------------------------------------------

  /**
   * Parses the externs and main inputs.
   *
   * @return A synthetic root node whose two children are the externs root
   *     and the main root
   */
  Node parseInputs() {
    boolean devMode = options.devMode != DevMode.OFF;

    // If old roots exist (we are parsing a second time), detach each of the
    // individual file parse trees.
    externsRoot.detachChildren();
    jsRoot.detachChildren();

    Tracer tracer = newTracer(PassNames.PARSE_INPUTS);
    beforePass(PassNames.PARSE_INPUTS);

    try {
      // Parse externs sources.
      if (options.numParallelThreads > 1) {
        new PrebuildAst(this, options.numParallelThreads).prebuild(externs);
      }
      for (CompilerInput input : externs) {
        Node n = input.getAstRoot(this);
        if (hasErrors()) {
          return null;
        }
        externsRoot.addChildToBack(n);
      }

      if (options.transformAMDToCJSModules) {
        processAMDModules();
      }

      if (options.getLanguageIn().toFeatureSet().has(FeatureSet.Feature.MODULES)
          || options.processCommonJSModules) {

        this.moduleLoader =
            new ModuleLoader(
                null,
                options.moduleRoots,
                inputs,
                ModuleLoader.PathResolver.RELATIVE,
                options.moduleResolutionMode,
                inputPathByWebpackId);

        if (options.moduleResolutionMode == ModuleLoader.ResolutionMode.NODE) {
          // processJsonInputs requires a module loader to already be defined
          // so we redefine it afterwards with the package.json inputs
          this.moduleLoader =
              new ModuleLoader(
                  null,
                  options.moduleRoots,
                  inputs,
                  ModuleLoader.PathResolver.RELATIVE,
                  options.moduleResolutionMode,
                  processJsonInputs(inputs));
        }
      } else {
        // Use an empty module loader if we're not actually dealing with modules.
        this.moduleLoader = ModuleLoader.EMPTY;
      }

      if (options.getDependencyOptions().needsManagement()) {
        findDependenciesFromEntryPoints(
            options.getLanguageIn().toFeatureSet().has(Feature.MODULES),
            options.processCommonJSModules);
      } else if (options.needsTranspilationFrom(FeatureSet.ES6_MODULES)
          || options.processCommonJSModules) {
        if (options.getLanguageIn().toFeatureSet().has(Feature.MODULES)) {
          parsePotentialModules(inputs);
        }

        // Build a map of module identifiers for any input which provides no namespace.
        // These files could be imported modules which have no exports, but do have side effects.
        Map<String, CompilerInput> inputModuleIdentifiers = new HashMap<>();
        for (CompilerInput input : inputs) {
          if (input.getKnownProvides().isEmpty()) {
            ModuleLoader.ModulePath modPath =
                moduleLoader.resolve(input.getSourceFile().getOriginalPath());
            inputModuleIdentifiers.put(modPath.toModuleName(), input);
          }
        }

        // Find out if any input attempted to import a module that had no exports.
        // In this case we must force module rewriting to occur on the imported file
        Map<String, CompilerInput> inputsToRewrite = new HashMap<>();
        for (CompilerInput input : inputs) {
          for (String require : input.getKnownRequires()) {
            if (inputModuleIdentifiers.containsKey(require)
                && !inputsToRewrite.containsKey(require)) {
              inputsToRewrite.put(require, inputModuleIdentifiers.get(require));
            }
          }
        }

        for (CompilerInput input : inputsToRewrite.values()) {
          input.setJsModuleType(CompilerInput.ModuleType.IMPORTED_SCRIPT);
        }
      }

      if (this.moduleLoader != null) {
        this.moduleLoader.setErrorHandler(this);
      }

      orderInputs();

      // If in IDE mode, we ignore the error and keep going.
      if (hasErrors()) {
        return null;
      }

      // Build the AST.
      if (options.numParallelThreads > 1) {
        new PrebuildAst(this, options.numParallelThreads).prebuild(inputs);
      }

      for (CompilerInput input : inputs) {
        Node n = input.getAstRoot(this);
        if (n == null) {
          continue;
        }

        if (devMode) {
          runValidityCheck();
          if (hasErrors()) {
            return null;
          }
        }

        // TODO(johnlenz): we shouldn't need to check both isExternExportsEnabled and
        // externExportsPath.
        if (options.sourceMapOutputPath != null
            || options.isExternExportsEnabled()
            || options.externExportsPath != null
            || !options.replaceStringsFunctionDescriptions.isEmpty()) {

          // Annotate the nodes in the tree with information from the
          // input file. This information is used to construct the SourceMap.
          SourceInformationAnnotator sia =
              new SourceInformationAnnotator(
                  input.getName(), options.devMode != DevMode.OFF);
          NodeTraversal.traverseEs6(this, n, sia);
        }

        if (NodeUtil.isFromTypeSummary(n)) {
          input.setIsExtern(true);
          externsRoot.addChildToBack(n);
        } else {
          jsRoot.addChildToBack(n);
        }
      }

      if (hasErrors()) {
        return null;
      }
      return externAndJsRoot;
    } finally {
      afterPass(PassNames.PARSE_INPUTS);
      stopTracer(tracer, PassNames.PARSE_INPUTS);
    }
  }

  void orderInputsWithLargeStack() {
    runInCompilerThread(new Callable<Void>() {
      @Override
      public Void call() throws Exception {
        Tracer tracer = newTracer("orderInputsWithLargeStack");
        try {
          orderInputs();
        } finally {
          stopTracer(tracer, "orderInputsWithLargeStack");
        }
        return null;
      }
    });
  }

  void orderInputs() {
    hoistExterns();
    // Check if the sources need to be re-ordered.
    boolean staleInputs = false;
    if (options.dependencyOptions.needsManagement()) {
      for (CompilerInput input : inputs) {
        // Forward-declare all the provided types, so that they
        // are not flagged even if they are dropped from the process.
        for (String provide : input.getProvides()) {
          forwardDeclareType(provide);
        }
      }

      try {
        inputs = getDegenerateModuleGraph().manageDependencies(options.dependencyOptions, inputs);
        staleInputs = true;
      } catch (MissingProvideException e) {
        report(JSError.make(
            MISSING_ENTRY_ERROR, e.getMessage()));
      } catch (JSModuleGraph.MissingModuleException e) {
        report(JSError.make(
            MISSING_MODULE_ERROR, e.getMessage()));
      }
    }

    hoistNoCompileFiles();

    if (staleInputs) {
      repartitionInputs();
    }
  }

  /**
   * Find dependencies by recursively traversing each dependency of an input starting with the entry
   * points. Causes a full parse of each file, but since the file is reachable by walking the graph,
   * this would be required in later compilation passes regardless.
   *
   * <p>Inputs which are not reachable during graph traversal will be dropped.
   *
   * <p>If the dependency mode is set to LOOSE, inputs for which the deps package did not find a
   * provide statement or detect as a module will be treated as entry points.
   */
  void findDependenciesFromEntryPoints(boolean supportEs6Modules, boolean supportCommonJSModules) {
    hoistExterns();
    List<CompilerInput> entryPoints = new ArrayList<>();
    Map<String, CompilerInput> inputsByProvide = new HashMap<>();
    Map<String, CompilerInput> inputsByIdentifier = new HashMap<>();

    for (CompilerInput input : inputs) {
      if (!options.getDependencyOptions().shouldDropMoochers() && input.getProvides().isEmpty()) {
        entryPoints.add(input);
      }
      inputsByIdentifier.put(
          ModuleIdentifier.forFile(input.getPath().toString()).toString(), input);
      for (String provide : input.getProvides()) {
        if (!provide.startsWith("module$")) {
          inputsByProvide.put(provide, input);
        }
      }
    }
    for (ModuleIdentifier moduleIdentifier : options.getDependencyOptions().getEntryPoints()) {
      CompilerInput input = inputsByProvide.get(moduleIdentifier.toString());
      if (input == null) {
        input = inputsByIdentifier.get(moduleIdentifier.toString());
      }
      if (input != null) {
        entryPoints.add(input);
      }
    }

    Set<CompilerInput> workingInputSet = new HashSet<>(inputs);
    List<CompilerInput> orderedInputs = new ArrayList<>();
    for (CompilerInput entryPoint : entryPoints) {
      orderedInputs.addAll(
          depthFirstDependenciesFromInput(
              entryPoint,
              /* wasImportedByModule = */ false,
              workingInputSet,
              inputsByIdentifier,
              inputsByProvide,
              supportEs6Modules,
              supportCommonJSModules));
    }
  }

  /** For a given input, order it's dependencies in a depth first traversal */
  private List<CompilerInput> depthFirstDependenciesFromInput(
      CompilerInput input,
      boolean wasImportedByModule,
      Set<CompilerInput> inputs,
      Map<String, CompilerInput> inputsByIdentifier,
      Map<String, CompilerInput> inputsByProvide,
      boolean supportEs6Modules,
      boolean supportCommonJSModules) {
    List<CompilerInput> orderedInputs = new ArrayList<>();
    if (!inputs.remove(input)) {
      // It's possible for a module to be included as both a script
      // and a module in the same compilation. In these cases, it should
      // be forced to be a module.
      if (wasImportedByModule && input.getJsModuleType() == CompilerInput.ModuleType.NONE) {
        input.setJsModuleType(CompilerInput.ModuleType.IMPORTED_SCRIPT);
      }

      return orderedInputs;
    }

    FindModuleDependencies findDeps =
        new FindModuleDependencies(this, supportEs6Modules, supportCommonJSModules, inputPathByWebpackId);
    findDeps.process(input.getAstRoot(this));

    // If this input was imported by another module, it is itself a module
    // so we force it to be detected as such.
    if (wasImportedByModule && input.getJsModuleType() == CompilerInput.ModuleType.NONE) {
      input.setJsModuleType(CompilerInput.ModuleType.IMPORTED_SCRIPT);
    }
    this.moduleTypesByName.put(input.getPath().toModuleName(), input.getJsModuleType());

    ArrayList<String> allDeps = new ArrayList<>();
    allDeps.addAll(input.getRequires());
    allDeps.addAll(input.getDynamicRequires());
    for (String requiredNamespace : allDeps) {
      CompilerInput requiredInput = null;
      boolean requiredByModuleImport = false;
      if (inputsByProvide.containsKey(requiredNamespace)) {
        requiredInput = inputsByProvide.get(requiredNamespace);
      } else if (inputsByIdentifier.containsKey(requiredNamespace)) {
        requiredByModuleImport = true;
        requiredInput = inputsByIdentifier.get(requiredNamespace);
      }

      if (requiredInput != null) {
        orderedInputs.addAll(
            depthFirstDependenciesFromInput(
                requiredInput,
                requiredByModuleImport,
                inputs,
                inputsByIdentifier,
                inputsByProvide,
                supportEs6Modules,
                supportCommonJSModules));
      }
    }
    orderedInputs.add(input);
    return orderedInputs;
  }

  /**
   * Hoists inputs with the @externs annotation into the externs list.
   */
  void hoistExterns() {
    boolean staleInputs = false;
    for (CompilerInput input : inputs) {
      // TODO(b/65450037): Remove this if. All @externs annotated files should be hoisted.
      if (options.dependencyOptions.needsManagement()) {
        // If we're doing scanning dependency info anyway, use that
        // information to skip sources that obviously aren't externs.
        if (!input.getProvides().isEmpty() || !input.getRequires().isEmpty()) {
          continue;
        }
      }

      if (hoistIfExtern(input)) {
        staleInputs = true;
      }
    }
    if (staleInputs) {
      repartitionInputs();
    }
  }

  /**
   * Hoists a compiler input to externs if it contains the @externs annotation.
   * Return whether or not the given input was hoisted.
   */
  private boolean hoistIfExtern(CompilerInput input) {
    Node n = input.getAstRoot(this);

    // Inputs can have a null AST on a parse error.
    if (n == null) {
      return false;
    }

    JSDocInfo info = n.getJSDocInfo();
    if (info != null && info.isExterns()) {
      // If the input file is explicitly marked as an externs file, then move it out of the main
      // JS root and put it with the other externs.
      externsRoot.addChildToBack(n);
      input.setIsExtern(true);

      input.getModule().remove(input);

      externs.add(input);
      return true;
    }
    return false;
  }

  /**
   * Hoists inputs with the @nocompile annotation out of the inputs.
   */
  void hoistNoCompileFiles() {
    boolean staleInputs = false;
    for (CompilerInput input : inputs) {
      Node n = input.getAstRoot(this);

      // Inputs can have a null AST on a parse error.
      if (n == null) {
        continue;
      }

      JSDocInfo info = n.getJSDocInfo();
      if (info != null && info.isNoCompile()) {
        input.getModule().remove(input);
        staleInputs = true;
      }
    }

    if (staleInputs) {
      repartitionInputs();
    }
  }

  private void repartitionInputs() {
    fillEmptyModules(modules);
    rebuildInputsFromModules();
  }

  /**
   * Transforms JSON files to a module export that closure compiler can process and keeps track of
   * any "main" entries in package.json files.
   */
  Map<String, String> processJsonInputs(List<CompilerInput> inputsToProcess) {
    RewriteJsonToModule rewriteJson = new RewriteJsonToModule(this);
    for (CompilerInput input : inputsToProcess) {
      if (!input.getSourceFile().getOriginalPath().endsWith(".json")) {
        continue;
      }

      input.setCompiler(this);
      try {
        // JSON objects need wrapped in parens to parse properly
        input.getSourceFile().setCode("(" + input.getSourceFile().getCode() + ")");
      } catch (IOException e) {
        continue;
      }

      Node root = input.getAstRoot(this);
      if (root == null) {
        continue;
      }
      input.setJsModuleType(CompilerInput.ModuleType.JSON);
      rewriteJson.process(null, root);
    }
    return rewriteJson.getPackageJsonMainEntries();
  }


  private List<CompilerInput> parsePotentialModules(List<CompilerInput> inputsToProcess) {
    List<CompilerInput> filteredInputs = new ArrayList<>();
    for (CompilerInput input : inputsToProcess) {
      // Only process files that are detected as ES6 modules
      if (!options.dependencyOptions.shouldPruneDependencies()
          || !JsFileParser.isSupported()
          || "es6".equals(input.getLoadFlags().get("module"))) {
        filteredInputs.add(input);
      }
    }
    if (options.numParallelThreads > 1) {
      new PrebuildAst(this, options.numParallelThreads).prebuild(filteredInputs);
    }
    for (CompilerInput input : filteredInputs) {
      input.setCompiler(this);
      // Call getRequires to force regex-based dependency parsing to happen.
      input.getRequires();
      input.setJsModuleType(CompilerInput.ModuleType.ES6);
    }
    return filteredInputs;
  }

  /** Transforms AMD to CJS modules */
  void processAMDModules() {
    for (CompilerInput input : inputs) {
      input.setCompiler(this);
      Node root = input.getAstRoot(this);
      if (root == null) {
        continue;
      }
      new TransformAMDToCJSModule(this).process(null, root);
    }
  }

  public Node parse(SourceFile file) {
    initCompilerOptionsIfTesting();
    addToDebugLog("Parsing: " + file.getName());
    return new JsAst(file).getAstRoot(this);
  }



  /**
   * Allow subclasses to override the default CompileOptions object.
   */
  protected CompilerOptions newCompilerOptions() {
    return new CompilerOptions();
  }

  void initCompilerOptionsIfTesting() {
    if (options == null) {
      // initialization for tests that don't initialize the compiler
      // by the normal mechanisms.
      initOptions(newCompilerOptions());
    }
  }

  private int syntheticCodeId = 0;

  @Override
  Node parseSyntheticCode(String js) {
    return parseSyntheticCode(" [synthetic:" + (++syntheticCodeId) + "] ", js);
  }

  @Override
  Node parseSyntheticCode(String fileName, String js) {
    initCompilerOptionsIfTesting();
    SourceFile source = SourceFile.fromCode(fileName, js);
    addFilesToSourceMap(ImmutableList.of(source));
    return parseCodeHelper(source);
  }

  @Override
  @VisibleForTesting
  Node parseTestCode(String js) {
    initCompilerOptionsIfTesting();
    initBasedOnOptions();
    return parseCodeHelper(SourceFile.fromCode("[testcode]", js));
  }

  private Node parseCodeHelper(SourceFile src) {
    CompilerInput input = new CompilerInput(src);
    putCompilerInput(input.getInputId(), input);
    return input.getAstRoot(this);
  }

  @Override
  ErrorReporter getDefaultErrorReporter() {
    return oldErrorReporter;
  }

  //------------------------------------------------------------------------
  // Convert back to source code
  //------------------------------------------------------------------------

  /**
   * Converts the main parse tree back to JS code.
   */
  @Override
  public String toSource() {
    return runInCompilerThread(
        new Callable<String>() {
          @Override
          public String call() throws Exception {
            Tracer tracer = newTracer("toSource");
            try {
              CodeBuilder cb = new CodeBuilder();
              if (jsRoot != null) {
                int i = 0;
                if (options.shouldPrintExterns()) {
                  for (Node scriptNode = externsRoot.getFirstChild();
                      scriptNode != null;
                      scriptNode = scriptNode.getNext()) {
                    toSource(cb, i++, scriptNode);
                  }
                }
                for (Node scriptNode = jsRoot.getFirstChild();
                    scriptNode != null;
                    scriptNode = scriptNode.getNext()) {
                  toSource(cb, i++, scriptNode);
                }
              }
              return cb.toString();
            } finally {
              stopTracer(tracer, "toSource");
            }
          }
        });
  }

  /**
   * Converts the parse tree for each input back to JS code.
   */
  public String[] toSourceArray() {
    return runInCompilerThread(new Callable<String[]>() {
      @Override
      public String[] call() throws Exception {
        Tracer tracer = newTracer("toSourceArray");
        try {
          int numInputs = inputs.size();
          String[] sources = new String[numInputs];
          CodeBuilder cb = new CodeBuilder();
          for (int i = 0; i < numInputs; i++) {
            Node scriptNode = inputs.get(i).getAstRoot(Compiler.this);
            cb.reset();
            toSource(cb, i, scriptNode);
            sources[i] = cb.toString();
          }
          return sources;
        } finally {
          stopTracer(tracer, "toSourceArray");
        }
      }
    });
  }

  /**
   * Converts the parse tree for a module back to JS code.
   */
  public String toSource(final JSModule module) {
    return runInCompilerThread(new Callable<String>() {
      @Override
      public String call() throws Exception {
        List<CompilerInput> inputs = module.getInputs();
        int numInputs = inputs.size();
        if (numInputs == 0) {
          return "";
        }
        CodeBuilder cb = new CodeBuilder();
        for (int i = 0; i < numInputs; i++) {
          Node scriptNode = inputs.get(i).getAstRoot(Compiler.this);
          if (scriptNode == null) {
            throw new IllegalArgumentException(
                "Bad module: " + module.getName());
          }
          toSource(cb, i, scriptNode);
        }
        return cb.toString();
      }
    });
  }


  /**
   * Converts the parse tree for each input in a module back to JS code.
   */
  public String[] toSourceArray(final JSModule module) {
    return runInCompilerThread(new Callable<String[]>() {
      @Override
      public String[] call() throws Exception {
        List<CompilerInput> inputs = module.getInputs();
        int numInputs = inputs.size();
        if (numInputs == 0) {
          return new String[0];
        }

        String[] sources = new String[numInputs];
        CodeBuilder cb = new CodeBuilder();
        for (int i = 0; i < numInputs; i++) {
          Node scriptNode = inputs.get(i).getAstRoot(Compiler.this);
          if (scriptNode == null) {
            throw new IllegalArgumentException(
                "Bad module input: " + inputs.get(i).getName());
          }

          cb.reset();
          toSource(cb, i, scriptNode);
          sources[i] = cb.toString();
        }
        return sources;
      }
    });
  }

  /**
   * Writes out JS code from a root node. If printing input delimiters, this
   * method will attach a comment to the start of the text indicating which
   * input the output derived from. If there were any preserve annotations
   * within the root's source, they will also be printed in a block comment
   * at the beginning of the output.
   */
  public void toSource(final CodeBuilder cb,
                       final int inputSeqNum,
                       final Node root) {
    runInCompilerThread(
        new Callable<Void>() {
          @Override
          public Void call() throws Exception {
            if (options.printInputDelimiter) {
              if ((cb.getLength() > 0) && !cb.endsWith("\n")) {
                cb.append("\n"); // Make sure that the label starts on a new line
              }
              checkState(root.isScript());

              String delimiter = options.inputDelimiter;

              String inputName = root.getInputId().getIdName();
              String sourceName = root.getSourceFileName();
              checkState(sourceName != null);
              checkState(!sourceName.isEmpty());

              delimiter =
                  delimiter
                      .replace("%name%", Matcher.quoteReplacement(inputName))
                      .replace("%num%", String.valueOf(inputSeqNum))
                      .replace("%n%", "\n");

              cb.append(delimiter).append("\n");
            }
            if (root.getJSDocInfo() != null) {
              String license = root.getJSDocInfo().getLicense();
              if (license != null && cb.addLicense(license)) {
                cb.append("/*\n").append(license).append("*/\n");
              }
            }

            // If there is a valid source map, then indicate to it that the current
            // root node's mappings are offset by the given string builder buffer.
            if (options.sourceMapOutputPath != null) {
              sourceMap.setStartingPosition(cb.getLineIndex(), cb.getColumnIndex());
            }

            // if LanguageMode is strict, only print 'use strict'
            // for the first input file
            String code = toSource(root, sourceMap, inputSeqNum == 0);
            if (!code.isEmpty()) {
              cb.append(code);

              // In order to avoid parse ambiguity when files are concatenated
              // together, all files should end in a semi-colon. Do a quick
              // heuristic check if there's an obvious semi-colon already there.
              int length = code.length();
              char lastChar = code.charAt(length - 1);
              char secondLastChar = length >= 2 ? code.charAt(length - 2) : '\0';
              boolean hasSemiColon = lastChar == ';' || (lastChar == '\n' && secondLastChar == ';');
              if (!hasSemiColon) {
                cb.append(";");
              }
            }
            return null;
          }
        });
  }

  /**
   * Generates JavaScript source code for an AST, doesn't generate source
   * map info.
   */
  @Override
  public String toSource(Node n) {
    initCompilerOptionsIfTesting();
    return toSource(n, null, true);
  }

  /**
   * Generates JavaScript source code for an AST.
   */
  private String toSource(Node n, SourceMap sourceMap, boolean firstOutput) {
    CodePrinter.Builder builder = new CodePrinter.Builder(n);
    builder.setTypeRegistry(getTypeIRegistry());
    builder.setCompilerOptions(options);
    builder.setSourceMap(sourceMap);
    builder.setTagAsExterns(firstOutput && n.isFromExterns());
    builder.setTagAsTypeSummary(
        firstOutput && !n.isFromExterns() && options.shouldGenerateTypedExterns());
    builder.setTagAsStrict(firstOutput && options.shouldEmitUseStrict());
    return builder.build();
  }

  /**
   * Stores a buffer of text to which more can be appended.  This is just like a
   * StringBuilder except that we also track the number of lines.
   */
  public static class CodeBuilder {
    private final StringBuilder sb = new StringBuilder();
    private int lineCount = 0;
    private int colCount = 0;
    private final Set<String> uniqueLicenses = new HashSet<>();

    /** Removes all text, but leaves the line count unchanged. */
    void reset() {
      sb.setLength(0);
    }

    /** Appends the given string to the text buffer. */
    CodeBuilder append(String str) {
      sb.append(str);

      // Adjust the line and column information for the new text.
      int index = -1;
      int lastIndex = index;
      while ((index = str.indexOf('\n', index + 1)) >= 0) {
        ++lineCount;
        lastIndex = index;
      }

      if (lastIndex == -1) {
        // No new lines, append the new characters added.
        colCount += str.length();
      } else {
        colCount = str.length() - (lastIndex + 1);
      }

      return this;
    }

    /** Returns all text in the text buffer. */
    @Override
    public String toString() {
      return sb.toString();
    }

    /** Returns the length of the text buffer. */
    public int getLength() {
      return sb.length();
    }

    /** Returns the (zero-based) index of the last line in the text buffer. */
    int getLineIndex() {
      return lineCount;
    }

    /** Returns the (zero-based) index of the last column in the text buffer. */
    int getColumnIndex() {
      return colCount;
    }

    /** Determines whether the text ends with the given suffix. */
    boolean endsWith(String suffix) {
      return (sb.length() > suffix.length())
          && suffix.equals(sb.substring(sb.length() - suffix.length()));
    }

    /** Adds a license and returns whether it is unique (has yet to be encountered). */
    boolean addLicense(String license) {
      return uniqueLicenses.add(license);
    }
  }

  //------------------------------------------------------------------------
  // Optimizations
  //------------------------------------------------------------------------

  void performOptimizations() {
    checkState(options.shouldOptimize());
    List<PassFactory> optimizations = getPassConfig().getOptimizations();
    if (optimizations.isEmpty()) {
      return;
    }

    phaseOptimizer = createPhaseOptimizer();
    phaseOptimizer.consume(optimizations);
    phaseOptimizer.process(externsRoot, jsRoot);
    phaseOptimizer = null;
  }

  @Override
  void setCssRenamingMap(CssRenamingMap map) {
    options.cssRenamingMap = map;
  }

  @Override
  CssRenamingMap getCssRenamingMap() {
    return options.cssRenamingMap;
  }

  /** Control Flow Analysis. */
  ControlFlowGraph<Node> computeCFG() {
    logger.fine("Computing Control Flow Graph");
    Tracer tracer = newTracer("computeCFG");
    ControlFlowAnalysis cfa = new ControlFlowAnalysis(this, true, false);
    process(cfa);
    stopTracer(tracer, "computeCFG");
    return cfa.getCfg();
  }

  @Override
  void prepareAst(Node root) {
    CompilerPass pass = new PrepareAst(this);
    pass.process(null, root);
  }

  void recordFunctionInformation() {
    logger.fine("Recording function information");
    startPass("recordFunctionInformation");
    RecordFunctionInformation recordFunctionInfoPass =
        new RecordFunctionInformation(this, this.functionNames);
    process(recordFunctionInfoPass);
    functionInformationMap = recordFunctionInfoPass.getMap();
    endPass("recordFunctionInformation");
  }

  protected final RecentChange recentChange = new RecentChange();
  private final List<CodeChangeHandler> codeChangeHandlers = new ArrayList<>();
  private final Map<Class<?>, IndexProvider<?>> indexProvidersByType =
      new LinkedHashMap<>();

  /** Name of the synthetic input that holds synthesized externs. */
  static final String SYNTHETIC_EXTERNS = "{SyntheticVarsDeclar}";

  /**
   * Name of the synthetic input that holds synthesized externs which
   * must be at the end of the externs AST.
   */
  static final String SYNTHETIC_EXTERNS_AT_END = "{SyntheticVarsAtEnd}";

  private CompilerInput synthesizedExternsInput = null;
  private CompilerInput synthesizedExternsInputAtEnd = null;

  private ImmutableMap<String, Node> defaultDefineValues = ImmutableMap.of();

  @Override
  void addChangeHandler(CodeChangeHandler handler) {
    codeChangeHandlers.add(handler);
  }

  @Override
  void removeChangeHandler(CodeChangeHandler handler) {
    codeChangeHandlers.remove(handler);
  }

  @Override
  void addIndexProvider(IndexProvider<?> indexProvider) {
    Class<?> type = indexProvider.getType();
    if (indexProvidersByType.put(type, indexProvider) != null) {
      throw new IllegalStateException(
          "A provider is already registered for index of type " + type.getSimpleName());
    }
  }

  @SuppressWarnings("unchecked")
  @Override
  <T> T getIndex(Class<T> key) {
    IndexProvider<T> indexProvider = (IndexProvider<T>) indexProvidersByType.get(key);
    if (indexProvider == null) {
      return null;
    }
    return indexProvider.get();
  }

  Node getExternsRoot() {
    return externsRoot;
  }

  @Override
  Node getJsRoot() {
    return jsRoot;
  }

  /**
   * Some tests don't want to call the compiler "wholesale," they may not want
   * to call check and/or optimize. With this method, tests can execute custom
   * optimization loops.
   */
  @VisibleForTesting
  void setPhaseOptimizer(PhaseOptimizer po) {
    this.phaseOptimizer = po;
  }

  @Override
  public int getChangeStamp() {
    return changeStamp;
  }

  @Override
  List<Node> getChangedScopeNodesForPass(String passName) {
    List<Node> changedScopeNodes = changeTimeline.getSince(passName);
    changeTimeline.mark(passName);
    return changedScopeNodes;
  }

  @Override
  List<Node> getDeletedScopeNodesForPass(String passName) {
    List<Node> deletedScopeNodes = deleteTimeline.getSince(passName);
    deleteTimeline.mark(passName);
    return deletedScopeNodes;
  }

  @Override
  public void incrementChangeStamp() {
    changeStamp++;
  }

  private Node getChangeScopeForNode(Node n) {
    /**
     * Compiler change reporting usually occurs after the AST change has already occurred. In the
     * case of node removals those nodes are already removed from the tree and so have no parent
     * chain to walk. In these situations changes are reported instead against what (used to be)
     * their parent. If that parent is itself a script node then it's important to be able to
     * recognize it as the enclosing scope without first stepping to its parent as well.
     */
    if (n.isScript()) {
      return n;
    }

    Node enclosingScopeNode = NodeUtil.getEnclosingChangeScopeRoot(n.getParent());
    if (enclosingScopeNode == null) {
      throw new IllegalStateException(
          "An enclosing scope is required for change reports but node " + n + " doesn't have one.");
    }
    return enclosingScopeNode;
  }

  private void recordChange(Node n) {
    if (n.isDeleted()) {
      // Some complicated passes (like SmartNameRemoval) might both change and delete a scope in
      // the same pass, and they might even perform the change after the deletion because of
      // internal queueing. Just ignore the spurious attempt to mark changed after already marking
      // deleted. There's no danger of deleted nodes persisting in the AST since this is enforced
      // separately in ChangeVerifier.
      return;
    }

    n.setChangeTime(changeStamp);
    // Every code change happens at a different time
    changeStamp++;
    changeTimeline.add(n);
  }

  @Override
  boolean hasScopeChanged(Node n) {
    if (phaseOptimizer == null) {
      return true;
    }
    return phaseOptimizer.hasScopeChanged(n);
  }

  @Override
  public void reportChangeToChangeScope(Node changeScopeRoot) {
    checkState(changeScopeRoot.isScript() || changeScopeRoot.isFunction());
    recordChange(changeScopeRoot);
    notifyChangeHandlers();
  }

  @Override
  public void reportFunctionDeleted(Node n) {
    checkState(n.isFunction());
    n.setDeleted(true);
    changeTimeline.remove(n);
    deleteTimeline.add(n);
  }

  @Override
  public void reportChangeToEnclosingScope(Node n) {
    recordChange(getChangeScopeForNode(n));
    notifyChangeHandlers();
  }

  private void notifyChangeHandlers() {
    for (CodeChangeHandler handler : codeChangeHandlers) {
      handler.reportChange();
    }
  }

  @Override
  public CodingConvention getCodingConvention() {
    CodingConvention convention = options.getCodingConvention();
    convention = convention != null ? convention : defaultCodingConvention;
    return convention;
  }

  private Config.LanguageMode getParserConfigLanguageMode(
      CompilerOptions.LanguageMode languageMode) {
    switch (languageMode) {
      case ECMASCRIPT3:
        return Config.LanguageMode.ECMASCRIPT3;
      case ECMASCRIPT5:
      case ECMASCRIPT5_STRICT:
        return Config.LanguageMode.ECMASCRIPT5;
      case ECMASCRIPT_2015:
        return Config.LanguageMode.ECMASCRIPT6;
      case ECMASCRIPT6_TYPED:
        return Config.LanguageMode.TYPESCRIPT;
      case ECMASCRIPT_2016:
        return Config.LanguageMode.ECMASCRIPT7;
      case ECMASCRIPT_2017:
      case ECMASCRIPT_NEXT:
        return Config.LanguageMode.ECMASCRIPT8;
      default:
        throw new IllegalStateException("Unexpected language mode: "
            + options.getLanguageIn());
    }
  }

  @Override
  Config getParserConfig(ConfigContext context) {
    if (parserConfig == null || externsParserConfig == null) {
      synchronized (this) {
        if (parserConfig == null) {
          Config.LanguageMode configLanguageMode = getParserConfigLanguageMode(
              options.getLanguageIn());
          Config.StrictMode strictMode =
              options.expectStrictModeInput() ? Config.StrictMode.STRICT : Config.StrictMode.SLOPPY;
          parserConfig = createConfig(configLanguageMode, strictMode);
          // Externs must always be parsed with at least ES5 language mode.
          externsParserConfig =
              configLanguageMode.equals(Config.LanguageMode.ECMASCRIPT3)
                  ? createConfig(Config.LanguageMode.ECMASCRIPT5, strictMode)
                  : parserConfig;
        }
      }
    }
    switch (context) {
      case EXTERNS:
        return externsParserConfig;
      default:
        return parserConfig;
    }
  }

  protected Config createConfig(Config.LanguageMode mode, Config.StrictMode strictMode) {
    Config config =
        ParserRunner.createConfig(
            mode,
            options.isParseJsDocDocumentation(),
            options.canContinueAfterErrors()
                ? Config.RunMode.KEEP_GOING
                : Config.RunMode.STOP_AFTER_ERROR,
            options.extraAnnotationNames,
            options.parseInlineSourceMaps,
            strictMode);
    return config;
  }

  //------------------------------------------------------------------------
  // Error reporting
  //------------------------------------------------------------------------

  /**
   * The warning classes that are available from the command-line, and
   * are suppressible by the {@code @suppress} annotation.
   */
  protected DiagnosticGroups getDiagnosticGroups() {
    return new DiagnosticGroups();
  }

  @Override
  public void report(JSError error) {
    CheckLevel level = error.getDefaultLevel();
    if (warningsGuard != null) {
      CheckLevel newLevel = warningsGuard.level(error);
      if (newLevel != null) {
        level = newLevel;
      }
    }

    if (level.isOn()) {
      initCompilerOptionsIfTesting();
      if (getOptions().errorHandler != null) {
        getOptions().errorHandler.report(level, error);
      }
      errorManager.report(level, error);
    }
  }

  @Override
  public void report(CheckLevel ignoredLevel, JSError error) {
    report(error);
  }

  @Override
  public CheckLevel getErrorLevel(JSError error) {
    checkNotNull(options);
    return warningsGuard.level(error);
  }

  /**
   * Report an internal error.
   */
  @Override
  void throwInternalError(String message, Throwable cause) {
    String finalMessage = "INTERNAL COMPILER ERROR.\nPlease report this problem.\n\n" + message;

    RuntimeException e = new RuntimeException(finalMessage, cause);
    if (cause != null) {
      e.setStackTrace(cause.getStackTrace());
    }
    throw e;
  }


  /**
   * Gets the number of errors.
   */
  public int getErrorCount() {
    return errorManager.getErrorCount();
  }

  /**
   * Gets the number of warnings.
   */
  public int getWarningCount() {
    return errorManager.getWarningCount();
  }

  @Override
  boolean hasHaltingErrors() {
    return !getOptions().canContinueAfterErrors() && getErrorCount() > 0;
  }

  /**
   * Consults the {@link ErrorManager} to see if we've encountered errors
   * that should halt compilation. <p>
   *
   * If {@link CompilerOptions#canContinueAfterErrors} is {@code true}, this function
   * always returns {@code false} without consulting the error manager. The
   * error manager will continue to be told about new errors and warnings, but
   * the compiler will complete compilation of all inputs.<p>
   */
  public boolean hasErrors() {
    return hasHaltingErrors();
  }

  /** Called from the compiler passes, adds debug info */
  @Override
  void addToDebugLog(String... strings) {
    if (options.useDebugLog) {
      String log = Joiner.on("").join(strings);
      debugLog.append(log);
      debugLog.append('\n');
      logger.fine(log);
    }
  }

  @Override
  SourceFile getSourceFileByName(String sourceName) {
    // Here we assume that the source name is the input name, this
    // is try of JavaScript parsed from source.
    if (sourceName != null) {
      CompilerInput input = inputsById.get(new InputId(sourceName));
      if (input != null) {
        return input.getSourceFile();
      }
      // Alternatively, the sourceName might have been reverse-mapped by
      // an input source-map, so let's look in our sourcemap original sources.
      return sourceMapOriginalSources.get(sourceName);
    }

    return null;
  }

  public CharSequence getSourceFileContentByName(String sourceName) {
    SourceFile file = getSourceFileByName(sourceName);
    checkNotNull(file);
    try {
      return file.getCode();
    } catch (IOException e) {
      return null;
    }
  }

  @Override
  public void addInputSourceMap(String sourceFileName, SourceMapInput inputSourceMap) {
    inputSourceMaps.put(sourceFileName, inputSourceMap);
  }

  @Override
  @Nullable
  public OriginalMapping getSourceMapping(String sourceName, int lineNumber, int columnNumber) {
    if (sourceName == null) {
      return null;
    }
    SourceMapInput sourceMap = inputSourceMaps.get(sourceName);
    if (sourceMap == null) {
      return null;
    }

    // JSCompiler uses 1-indexing for lineNumber and 0-indexing for columnNumber.
    // Sourcemaps use 1-indexing for both.
    SourceMapConsumerV3 consumer = sourceMap.getSourceMap(errorManager);
    if (consumer == null) {
      return null;
    }
    OriginalMapping result = consumer.getMappingForLine(lineNumber, columnNumber + 1);
    if (result == null) {
      return null;
    }

    // The sourcemap will return a path relative to the sourcemap's file.
    // Translate it to one relative to our base directory.
    SourceFile source =
        SourceMapResolver.getRelativePath(sourceMap.getOriginalPath(), result.getOriginalFile());
    if (source == null) {
      return null;
    }
    String originalPath = source.getOriginalPath();
    sourceMapOriginalSources.putIfAbsent(originalPath, source);
    return result
        .toBuilder()
        .setOriginalFile(originalPath)
        .setColumnPosition(result.getColumnPosition() - 1)
        .build();
  }

  @Override
  public String getSourceLine(String sourceName, int lineNumber) {
    if (lineNumber < 1) {
      return null;
    }
    SourceFile input = getSourceFileByName(sourceName);
    if (input != null) {
      return input.getLine(lineNumber);
    }
    return null;
  }

  @Override
  public Region getSourceRegion(String sourceName, int lineNumber) {
    if (lineNumber < 1) {
      return null;
    }
    SourceFile input = getSourceFileByName(sourceName);
    if (input != null) {
      return input.getRegion(lineNumber);
    }
    return null;
  }

  //------------------------------------------------------------------------
  // Package-private helpers
  //------------------------------------------------------------------------

  @Override
  Node getNodeForCodeInsertion(@Nullable JSModule module) {
    if (module == null) {
      if (inputs.isEmpty()) {
        throw new IllegalStateException("No inputs");
      }

      return inputs.get(0).getAstRoot(this);
    }

    List<CompilerInput> moduleInputs = module.getInputs();
    if (!moduleInputs.isEmpty()) {
      return moduleInputs.get(0).getAstRoot(this);
    }
    throw new IllegalStateException("Root module has no inputs");
  }

  public SourceMap getSourceMap() {
    return sourceMap;
  }

  /**
   * Ids for cross-module method stubbing, so that each method has
   * a unique id.
   */
  private IdGenerator crossModuleIdGenerator =
      new IdGenerator();

  /**
   * Keys are arguments passed to getCssName() found during compilation; values
   * are the number of times the key appeared as an argument to getCssName().
   */
  private Map<String, Integer> cssNames = null;

  /** The variable renaming map */
  private VariableMap variableMap = null;

  /** The property renaming map */
  private VariableMap propertyMap = null;

  /** The naming map for anonymous functions */
  private VariableMap anonymousFunctionNameMap = null;

  /** Fully qualified function names and globally unique ids */
  private FunctionNames functionNames = null;

  /** String replacement map */
  private VariableMap stringMap = null;

  /** Id generator map */
  private String idGeneratorMap = null;

  /** Names exported by goog.exportSymbol. */
  private final Set<String> exportedNames = new LinkedHashSet<>();

  @Override
  public void setVariableMap(VariableMap variableMap) {
    this.variableMap = variableMap;
  }

  VariableMap getVariableMap() {
    return variableMap;
  }

  @Override
  public void setPropertyMap(VariableMap propertyMap) {
    this.propertyMap = propertyMap;
  }

  VariableMap getPropertyMap() {
    return this.propertyMap;
  }

  @Override
  public void setStringMap(VariableMap stringMap) {
    this.stringMap = stringMap;
  }

  @Override
  public void setFunctionNames(FunctionNames functionNames) {
    this.functionNames = functionNames;
  }

  @Override
  public void setCssNames(Map<String, Integer> cssNames) {
    this.cssNames = cssNames;
  }

  Map<String, Integer> getCssNames() {
    return cssNames;
  }

  @Override
  public void setIdGeneratorMap(String serializedIdMappings) {
    this.idGeneratorMap = serializedIdMappings;
  }

  @Override
  public IdGenerator getCrossModuleIdGenerator() {
    return crossModuleIdGenerator;
  }

  @Override
  public void setAnonymousFunctionNameMap(VariableMap functionMap) {
    this.anonymousFunctionNameMap = functionMap;
  }

  @Override
  public FunctionNames getFunctionNames() {
    return functionNames;
  }

  VariableMap getStringMap() {
    return this.stringMap;
  }


  @Override
  public void addExportedNames(Set<String> exportedNames) {
    this.exportedNames.addAll(exportedNames);
  }

  @Override
  public Set<String> getExportedNames() {
    return exportedNames;
  }
  @Override
  CompilerOptions getOptions() {
    return options;
  }

  FunctionInformationMap getFunctionalInformationMap() {
    return functionInformationMap;
  }

  /**
   * Sets the logging level for the com.google.javascript.jscomp package.
   */
  public static void setLoggingLevel(Level level) {
    logger.setLevel(level);
  }

  /** Gets the DOT graph of the AST generated at the end of compilation. */
  public String getAstDotGraph() throws IOException {
    if (jsRoot != null) {
      ControlFlowAnalysis cfa = new ControlFlowAnalysis(this, true, false);
      cfa.process(null, jsRoot);
      return DotFormatter.toDot(jsRoot, cfa.getCfg());
    } else {
      return "";
    }
  }

  @Override
  public ErrorManager getErrorManager() {
    if (options == null) {
      initOptions(new CompilerOptions());
    }
    return errorManager;
  }

  @Override
  List<CompilerInput> getInputsInOrder() {
    return Collections.unmodifiableList(inputs);
  }

  @Override
  int getNumberOfInputs() {
    // In some testing cases inputs will be null, but obviously there must be at least one input.
    // The intended use of this method is to allow passes to estimate how much memory they will
    // need for data structures, so it's not necessary that the returned value be exactly right
    // in the corner cases where inputs ends up being null.
    return (inputs != null) ? inputs.size() : 1;
  }

  /**
   * Returns an unmodifiable view of the compiler inputs indexed by id.
   */
  public Map<InputId, CompilerInput> getInputsById() {
    return Collections.unmodifiableMap(inputsById);
  }

  /**
   * Gets the externs in the order in which they are being processed.
   */
  List<CompilerInput> getExternsInOrder() {
    return Collections.unmodifiableList(externs);
  }

  @VisibleForTesting
  List<CompilerInput> getInputsForTesting() {
    return inputs;
  }

  @VisibleForTesting
  List<CompilerInput> getExternsForTesting() {
    return externs;
  }

  @Override
  boolean hasRegExpGlobalReferences() {
    return hasRegExpGlobalReferences;
  }

  @Override
  void setHasRegExpGlobalReferences(boolean references) {
    hasRegExpGlobalReferences = references;
  }

  @Override
  void updateGlobalVarReferences(Map<Var, ReferenceCollection> refMapPatch,
      Node collectionRoot) {
    checkState(collectionRoot.isScript() || collectionRoot.isRoot());
    if (globalRefMap == null) {
      globalRefMap = new GlobalVarReferenceMap(getInputsInOrder(),
          getExternsInOrder());
    }
    globalRefMap.updateGlobalVarReferences(refMapPatch, collectionRoot);
  }

  @Override
  GlobalVarReferenceMap getGlobalVarReferences() {
    return globalRefMap;
  }

  @Override
  CompilerInput getSynthesizedExternsInput() {
    if (synthesizedExternsInput == null) {
      synthesizedExternsInput = newExternInput(SYNTHETIC_EXTERNS, SyntheticExternsPosition.START);
    }
    return synthesizedExternsInput;
  }

  @Override
  CompilerInput getSynthesizedExternsInputAtEnd() {
    if (synthesizedExternsInputAtEnd == null) {
      synthesizedExternsInputAtEnd = newExternInput(
          SYNTHETIC_EXTERNS_AT_END, SyntheticExternsPosition.END);
    }
    return synthesizedExternsInputAtEnd;
  }

  @Override
  public double getProgress() {
    return progress;
  }

  @Override
  String getLastPassName() {
    return lastPassName;
  }

  @Override
  void setProgress(double newProgress, String passName) {
    this.lastPassName = passName;
    if (newProgress > 1.0) {
      progress = 1.0;
    } else {
      progress = newProgress;
    }
  }

  @Override
  void setExternProperties(Set<String> externProperties) {
    this.externProperties = externProperties;
  }

  @Override
  Set<String> getExternProperties() {
    return externProperties;
  }

  /**
   * Replaces one file in a hot-swap mode. The given JsAst should be made
   * from a new version of a file that already was present in the last compile
   * call. If the file is new, this will silently ignored.
   *
   * @param ast the ast of the file that is being replaced
   */
  public void replaceScript(JsAst ast) {
    CompilerInput input = this.getInput(ast.getInputId());
    if (!replaceIncrementalSourceAst(ast)) {
      return;
    }
    Node originalRoot = input.getAstRoot(this);

    processNewScript(ast, originalRoot);
  }

  /**
   * Adds a new Script AST to the compile state. If a script for the same file
   * already exists the script will not be added, instead a call to
   * #replaceScript should be used.
   *
   * @param ast the ast of the new file
   */
  public void addNewScript(JsAst ast) {
    if (!addNewSourceAst(ast)) {
      return;
    }
    Node emptyScript = new Node(Token.SCRIPT);
    InputId inputId = ast.getInputId();
    emptyScript.setInputId(inputId);
    emptyScript.setStaticSourceFile(
        SourceFile.fromCode(inputId.getIdName(), ""));

    processNewScript(ast, emptyScript);
  }

  private void processNewScript(JsAst ast, Node originalRoot) {
    setFeatureSet(options.getLanguageIn().toFeatureSet());

    Node js = ast.getAstRoot(this);
    checkNotNull(js);

    runHotSwap(originalRoot, js, this.getCleanupPassConfig());
    // NOTE: If hot swap passes that use GlobalNamespace are added, we will need
    // to revisit this approach to clearing GlobalNamespaces
    runHotSwapPass(null, null, ensureDefaultPassConfig().garbageCollectChecks);

    this.getTypeRegistry().clearNamedTypes();
    this.removeSyntheticVarsInput();

    runHotSwap(originalRoot, js, this.ensureDefaultPassConfig());
  }

  /**
   * Execute the passes from a PassConfig instance over a single replaced file.
   */
  private void runHotSwap(
      Node originalRoot, Node js, PassConfig passConfig) {
    for (PassFactory passFactory : passConfig.getChecks()) {
      runHotSwapPass(originalRoot, js, passFactory);
    }
  }

  private void runHotSwapPass(
      Node originalRoot, Node js, PassFactory passFactory) {
    HotSwapCompilerPass pass = passFactory.getHotSwapPass(this);
    if (pass != null) {
      if (logger.isLoggable(Level.INFO)) {
        logger.info("Performing HotSwap for pass " + passFactory.getName());
      }
      pass.hotSwapScript(js, originalRoot);
    }
  }

  private PassConfig getCleanupPassConfig() {
    return new CleanupPasses(getOptions());
  }

  private void removeSyntheticVarsInput() {
    String sourceName = Compiler.SYNTHETIC_EXTERNS;
    removeExternInput(new InputId(sourceName));
  }

  @Override
  Node ensureLibraryInjected(String resourceName, boolean force) {
    boolean doNotInject =
        !force && (options.skipNonTranspilationPasses || options.preventLibraryInjection);
    if (injectedLibraries.containsKey(resourceName) || doNotInject) {
      return lastInjectedLibrary;
    }

    // Load/parse the code.
    String originalCode = ResourceLoader.loadTextResource(
        Compiler.class, "js/" + resourceName + ".js");
    Node ast = parseSyntheticCode(" [synthetic:" + resourceName + "] ", originalCode);

    // Look for string literals of the form 'require foo bar' or 'externs baz' or 'normalize'.
    // As we process each one, remove it from its parent.
    for (Node node = ast.getFirstChild();
         node != null && node.isExprResult() && node.getFirstChild().isString();
         node = ast.getFirstChild()) {
      String directive = node.getFirstChild().getString();
      List<String> words = Splitter.on(' ').limit(2).splitToList(directive);
      switch (words.get(0)) {
        case "use":
          // 'use strict' is ignored (and deleted).
          break;
        case "require":
          // 'require lib'; pulls in the named library before this one.
          ensureLibraryInjected(words.get(1), force);
          break;
        case "declare":
          // 'declare name'; adds the name to the externs (with no type information).
          // Note that we could simply add the entire externs library, but that leads to
          // potentially-surprising behavior when the externs that are present depend on
          // whether or not a polyfill is used.
          Node var = IR.var(IR.name(words.get(1)));
          JSDocInfoBuilder jsdoc = new JSDocInfoBuilder(false);
          // Suppress duplicate-var warning in case this name is already defined in the externs.
          jsdoc.addSuppression("duplicate");
          var.setJSDocInfo(jsdoc.build());
          getSynthesizedExternsInputAtEnd()
              .getAstRoot(this)
              .addChildToBack(var);
          break;
        default:
          throw new RuntimeException("Bad directive: " + directive);
      }
      ast.removeChild(node);
    }

    // If we've already started optimizations, then we need to normalize this.
    if (getLifeCycleStage().isNormalized()) {
      Normalize.normalizeSyntheticCode(this, ast, "jscomp_" + resourceName + "_");
    }

    // Insert the code immediately after the last-inserted runtime library.
    Node lastChild = ast.getLastChild();
    for (Node child = ast.getFirstChild(); child != null; child = child.getNext()) {
      NodeUtil.markNewScopesChanged(child, this);
    }
    Node firstChild = ast.removeChildren();
    if (firstChild == null) {
      // Handle require-only libraries.
      return lastInjectedLibrary;
    }
    Node parent = getNodeForCodeInsertion(null);
    if (lastInjectedLibrary == null) {
      parent.addChildrenToFront(firstChild);
    } else {
      parent.addChildrenAfter(firstChild, lastInjectedLibrary);
    }
    lastInjectedLibrary = lastChild;
    injectedLibraries.put(resourceName, lastChild);

    reportChangeToEnclosingScope(parent);
    return lastChild;
  }

  /** Returns the compiler version baked into the jar. */
  @GwtIncompatible("java.util.ResourceBundle")
  public static String getReleaseVersion() {
    ResourceBundle config = ResourceBundle.getBundle(CONFIG_RESOURCE);
    return config.getString("compiler.version");
  }

  /** Returns the compiler date baked into the jar. */
  @GwtIncompatible("java.util.ResourceBundle")
  public static String getReleaseDate() {
    ResourceBundle config = ResourceBundle.getBundle(CONFIG_RESOURCE);
    return config.getString("compiler.date");
  }

  @Override
  void addComments(String filename, List<Comment> comments) {
    if (!getOptions().preservesDetailedSourceInfo()) {
      throw new UnsupportedOperationException(
          "addComments may only be called in IDE mode.");
    }
    commentsPerFile.put(filename, comments);
  }

  @Override
  public List<Comment> getComments(String filename) {
    if (!getOptions().preservesDetailedSourceInfo()) {
      throw new UnsupportedOperationException(
          "getComments may only be called in IDE mode.");
    }
    return commentsPerFile.get(filename);
  }

  @Override
  void setDefaultDefineValues(ImmutableMap<String, Node> values) {
    this.defaultDefineValues = values;
  }

  @Override
  ImmutableMap<String, Node> getDefaultDefineValues() {
    return this.defaultDefineValues;
  }

  @Override
  ModuleLoader getModuleLoader() {
    return moduleLoader;
  }

  private void addFilesToSourceMap(Iterable<? extends SourceFile> files) {
    if (getOptions().sourceMapIncludeSourcesContent && getSourceMap() != null) {
      for (SourceFile file : files) {
        getSourceMap().addSourceFile(file);
      }
    }
  }

  private void renameModules(List<JSModule> newModules, List<JSModule> deserializedModules) {
    if (newModules == null) {
      return;
    }
    if (newModules.size() != deserializedModules.size()) {
      report(JSError.make(INCONSISTENT_MODULE_DEFINITIONS));
      return;
    }
    for (int i = 0; i < deserializedModules.size(); i++) {
      JSModule deserializedModule = deserializedModules.get(i);
      JSModule newModule = newModules.get(i);
      deserializedModule.setName(newModule.getName());
    }
    return;
  }

  void initWebpackMap(ImmutableMap<String, String> inputPathByWebpackId) {
    this.inputPathByWebpackId = inputPathByWebpackId;
  }

  protected CompilerExecutor createCompilerExecutor() {
    return new CompilerExecutor();
  }

  protected CompilerExecutor getCompilerExecutor() {
    return compilerExecutor;
  }

  /**
   * Serializable state of the compiler.
   */
  private static class CompilerState implements Serializable {
    private final Node externAndJsRoot;
    private final Node externsRoot;
    private final Node jsRoot;
    private final FeatureSet featureSet;
    private final List<CompilerInput> externs;
    private final List<CompilerInput> inputs;
    private final Map<InputId, CompilerInput> inputsById;
    private final JSTypeRegistry typeRegistry;
    private final TypeValidator typeValidator;
    private final MostRecentTypechecker mostRecentTypeChecker;
    private final CompilerInput synthesizedExternsInput;
    private final CompilerInput synthesizedExternsInputAtEnd;
    private final Map<String, Node> injectedLibraries;
    private final Node lastInjectedLibrary;
    private final GlobalTypeInfo globalTypeInfo;
    private final boolean hasRegExpGlobalReferences;
    private final LifeCycleStage lifeCycleStage;
    private final Set<String> externProperties;
    private final JSError[] errors;
    private final JSError[] warnings;
    private final JSModuleGraph moduleGraph;
    private final List<JSModule> modules;
    private final int uniqueNameId;
    private final Set<String> exportedNames;
    private final Map<String, Integer> cssNames;
    private final VariableMap variableMap;
    private final VariableMap propertyMap;
    private final VariableMap anonymousFunctionaMap;
    private final FunctionNames functioNames;
    private final VariableMap stringMap;
    private final String idGeneratorMap;
    private final IdGenerator crossModuleIdGenerator;
    private final ImmutableMap<String, Node> defaultDefineValues;
    private final Map<String, Object> annotationMap;
    private final ConcurrentHashMap<String, SourceMapInput> inputSourceMaps;
    private final int changeStamp;

    CompilerState(Compiler compiler) {
      this.externsRoot = checkNotNull(compiler.externsRoot);
      this.jsRoot = checkNotNull(compiler.jsRoot);
      this.externAndJsRoot = checkNotNull(compiler.externAndJsRoot);
      this.featureSet = checkNotNull(compiler.featureSet);
      this.typeRegistry = compiler.typeRegistry;
      this.externs = compiler.externs;
      this.inputs = checkNotNull(compiler.inputs);
      this.inputsById = checkNotNull(compiler.inputsById);
      this.mostRecentTypeChecker = compiler.mostRecentTypechecker;
      this.synthesizedExternsInput = compiler.synthesizedExternsInput;
      this.synthesizedExternsInputAtEnd = compiler.synthesizedExternsInputAtEnd;
      this.injectedLibraries = compiler.injectedLibraries;
      this.lastInjectedLibrary = compiler.lastInjectedLibrary;
      this.globalTypeInfo = compiler.globalTypeInfo;
      this.hasRegExpGlobalReferences = compiler.hasRegExpGlobalReferences;
      this.typeValidator = compiler.typeValidator;
      this.lifeCycleStage = compiler.getLifeCycleStage();
      this.externProperties = compiler.externProperties;
      this.errors = compiler.errorManager.getErrors();
      this.warnings = compiler.errorManager.getWarnings();
      this.moduleGraph = compiler.moduleGraph;
      this.modules = compiler.modules;
      this.uniqueNameId = compiler.uniqueNameId;
      this.exportedNames = compiler.exportedNames;
      this.cssNames = compiler.cssNames;
      this.variableMap = compiler.variableMap;
      this.propertyMap = compiler.propertyMap;
      this.anonymousFunctionaMap = compiler.anonymousFunctionNameMap;
      this.functioNames = compiler.functionNames;
      this.stringMap = compiler.stringMap;
      this.idGeneratorMap = compiler.idGeneratorMap;
      this.crossModuleIdGenerator = compiler.crossModuleIdGenerator;
      this.defaultDefineValues = checkNotNull(compiler.defaultDefineValues);
      this.annotationMap = checkNotNull(compiler.annotationMap);
      this.inputSourceMaps = compiler.inputSourceMaps;
      this.changeStamp = compiler.changeStamp;
    }
  }

  @GwtIncompatible("ObjectOutputStream")
  public void saveState(OutputStream outputStream) throws IOException {
    // Do not close the outputstream, caller is responsible for closing it.
    final ObjectOutputStream objectOutputStream = new ObjectOutputStream(outputStream);
    runInCompilerThread(new Callable<Void>() {
      @Override
      public Void call() throws Exception {
        Tracer tracer = newTracer("serializeCompilerState");
        objectOutputStream.writeObject(new CompilerState(Compiler.this));
        if (typeRegistry != null) {
          typeRegistry.saveContents(objectOutputStream);
        }
        stopTracer(tracer, "serializeCompilerState");
        return null;
      }
    });
  }

  @GwtIncompatible("ObjectInputStream")
  public void restoreState(InputStream inputStream) throws IOException, ClassNotFoundException  {
    initWarningsGuard(options.getWarningsGuard());
    maybeSetTracker();

    List<JSModule> newModules = modules;

    class CompilerObjectInputStream extends ObjectInputStream implements HasCompiler {
      public CompilerObjectInputStream(InputStream in) throws IOException {
        super(in);
      }

      @Override
      public AbstractCompiler getCompiler() {
        return Compiler.this;
      }
    }

    // Do not close the input stream, caller is responsible for closing it.
    final ObjectInputStream objectInputStream = new CompilerObjectInputStream(inputStream);
    CompilerState compilerState =
        runInCompilerThread(
            new Callable<CompilerState>() {
              @Override
              public CompilerState call() throws Exception {
                Tracer tracer = newTracer(PassNames.DESERIALIZE_COMPILER_STATE);
                CompilerState compilerState = (CompilerState) objectInputStream.readObject();
                if (compilerState.typeRegistry != null) {
                  compilerState.typeRegistry.restoreContents(objectInputStream);
                }
                stopTracer(tracer, PassNames.DESERIALIZE_COMPILER_STATE);
                return compilerState;
              }
            });

    featureSet = compilerState.featureSet;
    externs = compilerState.externs;
    inputs = compilerState.inputs;
    inputsById.clear();
    inputsById.putAll(compilerState.inputsById);
    typeRegistry = compilerState.typeRegistry;
    externAndJsRoot = compilerState.externAndJsRoot;
    externsRoot = compilerState.externsRoot;
    jsRoot = compilerState.jsRoot;
    mostRecentTypechecker = compilerState.mostRecentTypeChecker;
    synthesizedExternsInput = compilerState.synthesizedExternsInput;
    synthesizedExternsInputAtEnd = compilerState.synthesizedExternsInputAtEnd;
    injectedLibraries.clear();
    injectedLibraries.putAll(compilerState.injectedLibraries);
    lastInjectedLibrary = compilerState.lastInjectedLibrary;
    globalTypeInfo = compilerState.globalTypeInfo;
    hasRegExpGlobalReferences = compilerState.hasRegExpGlobalReferences;
    typeValidator = compilerState.typeValidator;
    setLifeCycleStage(compilerState.lifeCycleStage);
    externProperties = compilerState.externProperties;
    moduleGraph = compilerState.moduleGraph;
    modules = compilerState.modules;
    uniqueNameId = compilerState.uniqueNameId;
    exportedNames.clear();
    exportedNames.addAll(compilerState.exportedNames);
    cssNames = compilerState.cssNames;
    variableMap = compilerState.variableMap;
    propertyMap = compilerState.propertyMap;
    stringMap = compilerState.stringMap;
    anonymousFunctionNameMap = compilerState.anonymousFunctionaMap;
    idGeneratorMap = compilerState.idGeneratorMap;
    crossModuleIdGenerator = compilerState.crossModuleIdGenerator;
    functionNames = compilerState.functioNames;
    defaultDefineValues = checkNotNull(compilerState.defaultDefineValues);
    annotationMap = checkNotNull(compilerState.annotationMap);
    inputSourceMaps = compilerState.inputSourceMaps;
    changeStamp = compilerState.changeStamp;

    // Reapply module names to deserialized modules
    renameModules(newModules, modules);

    // restore errors.
    if (compilerState.errors != null) {
      for (JSError error : compilerState.errors) {
        report(CheckLevel.ERROR, error);
      }
    }
    if (compilerState.warnings != null) {
      for (JSError warning : compilerState.warnings) {
        report(CheckLevel.WARNING, warning);
      }
    }
    if (tracker != null) {
      tracker.updateAfterDeserialize(jsRoot);
    }
  }

  public void resetCompilerInput() {
    for (JSModule module : this.modules) {
      for (CompilerInput input : module.getInputs()) {
        input.reset();
      }
    }
    for (CompilerInput input : this.externs) {
      input.reset();
    }
  }

<<<<<<< HEAD
  /**
   * Returns the module type for the provided namespace.
   */
=======
  /** Returns the module type for the provided namespace. */
>>>>>>> 231865f0
  @Override
  @Nullable
  CompilerInput.ModuleType getModuleTypeByName(String moduleName) {
    return moduleTypesByName.get(moduleName);
  }
}<|MERGE_RESOLUTION|>--- conflicted
+++ resolved
@@ -140,13 +140,8 @@
   // The JS source inputs
   private List<CompilerInput> inputs;
 
-<<<<<<< HEAD
-  // The JS source inputs
-  private Map<String, CompilerInput.ModuleType> moduleTypesByName;
-=======
   // Map of module names to module types - used for module rewriting
   private final Map<String, CompilerInput.ModuleType> moduleTypesByName;
->>>>>>> 231865f0
 
   // error manager to which error management is delegated
   private ErrorManager errorManager;
@@ -3723,13 +3718,7 @@
     }
   }
 
-<<<<<<< HEAD
-  /**
-   * Returns the module type for the provided namespace.
-   */
-=======
   /** Returns the module type for the provided namespace. */
->>>>>>> 231865f0
   @Override
   @Nullable
   CompilerInput.ModuleType getModuleTypeByName(String moduleName) {
