--- conflicted
+++ resolved
@@ -1276,8 +1276,6 @@
   }
 
   @Test
-<<<<<<< HEAD
-=======
   public void testIncrementOnBigInt() {
     assuming("x", BIGINT_TYPE);
     assuming("y", BIGINT_OBJECT_TYPE);
@@ -1308,7 +1306,6 @@
   }
 
   @Test
->>>>>>> e32afea5
   public void testAssertBoolean_narrowsAllTypeToBoolean() {
     JSType startType = createNullableType(ALL_TYPE);
     includeGoogAssertionFn("assertBoolean", getNativeType(BOOLEAN_TYPE));
