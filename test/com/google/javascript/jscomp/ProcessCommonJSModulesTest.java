/*
 * Copyright 2011 The Closure Compiler Authors.
 *
 * Licensed under the Apache License, Version 2.0 (the "License");
 * you may not use this file except in compliance with the License.
 * You may obtain a copy of the License at
 *
 *     http://www.apache.org/licenses/LICENSE-2.0
 *
 * Unless required by applicable law or agreed to in writing, software
 * distributed under the License is distributed on an "AS IS" BASIS,
 * WITHOUT WARRANTIES OR CONDITIONS OF ANY KIND, either express or implied.
 * See the License for the specific language governing permissions and
 * limitations under the License.
 */

package com.google.javascript.jscomp;

import com.google.common.collect.ImmutableList;
import com.google.javascript.jscomp.deps.ModuleLoader;

/**
 * Unit tests for {@link ProcessCommonJSModules}
 */

public final class ProcessCommonJSModulesTest extends CompilerTestCase {

  private ImmutableList<String> moduleRoots = null;

  @Override
  protected CompilerOptions getOptions() {
    CompilerOptions options = super.getOptions();
    options.setProcessCommonJSModules(true);
    options.setModuleResolutionMode(ModuleLoader.ResolutionMode.NODE);

    if (moduleRoots != null) {
      options.setModuleRoots(moduleRoots);
    }

    return options;
  }

  @Override
  protected CompilerPass getProcessor(Compiler compiler) {
    return new ProcessCommonJSModules(compiler);
  }

  @Override
  protected int getNumRepetitions() {
    return 1;
  }

  void testModules(String filename, String input, String expected) {
    ModulesTestUtils.testModules(this, filename, input, expected);
  }

  public void testWithoutExports() {
    testModules(
        "test.js",
        "var name = require('./other'); name.call(null)",
<<<<<<< HEAD
        lines(
            "var name = module$other.default;",
            "module$other.default.call(null);"));
=======
        lines("var name = module$other.default;", "module$other.default.call(null);"));
>>>>>>> 231865f0
    test(
        ImmutableList.of(
            SourceFile.fromCode(Compiler.joinPathParts("mod", "name.js"), "module.exports = {};"),
            SourceFile.fromCode(
                Compiler.joinPathParts("test", "sub.js"),
                lines(
                    "var name = require('../mod/name');",
                    "(function() { let foo = name; foo(); })();"))),
        ImmutableList.of(
<<<<<<< HEAD
            SourceFile.fromCode(Compiler.joinPathParts("mod", "name.js"),
=======
            SourceFile.fromCode(
                Compiler.joinPathParts("mod", "name.js"),
>>>>>>> 231865f0
                "/** @const */ var module$mod$name = {/** @const */ default: {}};"),
            SourceFile.fromCode(
                Compiler.joinPathParts("test", "sub.js"),
                lines(
                    "var name = module$mod$name.default;",
                    "(function() { let foo = module$mod$name.default; foo(); })();"))));
  }

  public void testExports() {
    testModules(
        "test.js",
        lines("var name = require('./other');", "exports.foo = 1;"),
        lines(
<<<<<<< HEAD
            "var name = require('./other');",
            "exports.foo = 1;"),
        lines(
=======
>>>>>>> 231865f0
            "/** @const */ var module$test = {/** @const */ default: {}};",
            "var name$$module$test = module$other.default;",
            "module$test.default.foo = 1;"));

    testModules(
        "test.js",
        lines("var name = require('./other');", "module.exports = function() {};"),
        lines(
<<<<<<< HEAD
            "var name = require('./other');",
            "module.exports = function() {};"),
        lines(
=======
>>>>>>> 231865f0
            "/** @const */ var module$test = {};",
            "var name$$module$test = module$other.default;",
            "/** @const */ module$test.default = function () {};"));
  }

  public void testExportsInExpression() {
    testModules(
        "test.js",
        lines("var name = require('./other');", "var e;", "e = module.exports = function() {};"),
        lines(
<<<<<<< HEAD
            "var name = require('./other');",
            "var e;",
            "e = module.exports = function() {};"),
        lines(
=======
>>>>>>> 231865f0
            "/** @const */ var module$test = {};",
            "var name$$module$test = module$other.default;",
            "var e$$module$test;",
            "e$$module$test = /** @const */ module$test.default = function () {};"));

    testModules(
        "test.js",
        lines("var name = require('./other');", "var e = module.exports = function() {};"),
        lines(
<<<<<<< HEAD
            "var name = require('./other');",
            "var e = module.exports = function() {};"),
        lines(
=======
>>>>>>> 231865f0
            "/** @const */ var module$test = {};",
            "var name$$module$test = module$other.default;",
            "var e$$module$test = /** @const */ module$test.default = function () {};"));

    testModules(
        "test.js",
        lines("var name = require('./other');", "(module.exports = function() {})();"),
        lines(
<<<<<<< HEAD
            "var name = require('./other');",
            "(module.exports = function() {})();"),
        lines(
=======
>>>>>>> 231865f0
            "/** @const */ var module$test = {};",
            "var name$$module$test = module$other.default;",
            "(/** @const */ module$test.default = function () {})();"));
  }

  public void testPropertyExports() {
    testModules(
        "test.js",
        lines("exports.one = 1;", "module.exports.obj = {};", "module.exports.obj.two = 2;"),
        lines(
<<<<<<< HEAD
            "exports.one = 1;",
            "module.exports.obj = {};",
            "module.exports.obj.two = 2;"),
        lines(
            "/** @const */ var module$test = {/** @const */ default: {}};","" +
            "module$test.default.one = 1;",
=======
            "/** @const */ var module$test = {/** @const */ default: {}};",
            "" + "module$test.default.one = 1;",
>>>>>>> 231865f0
            "module$test.default.obj = {};",
            "module$test.default.obj.two = 2;"));
  }

  /**
   * This rewriting actually produces broken code. The direct assignment to module.exports
   * overwrites the property assignment to exports. However this pattern isn't prevalent and hard to
   * account for so we'll just see what happens.
   */
  public void testModuleExportsWrittenWithExportsRefs() {
    testModules(
        "test.js",
        lines("exports.one = 1;", "module.exports = {};"),
        lines(
<<<<<<< HEAD
            "exports.one = 1;",
            "module.exports = {};"),
        lines(
=======
>>>>>>> 231865f0
            "/** @const */ var module$test = {/** @const */ default: {}};",
            "module$test.default.one = 1;"));
  }

  public void testVarRenaming() {
    testModules(
        "test.js",
        lines("module.exports = {};", "var a = 1, b = 2;", "(function() { var a; b = 4})();"),
        lines(
<<<<<<< HEAD
            "module.exports = {};", "var a = 1, b = 2;", "(function() { var a; b = 4})();"),
        lines(
=======
>>>>>>> 231865f0
            "/** @const */ var module$test = {/** @const */ default: {}};",
            "var a$$module$test = 1;",
            "var b$$module$test = 2;",
            "(function() { var a; b$$module$test = 4})();"));
  }

  public void testDash() {
    testModules(
        "test-test.js",
        lines("var name = require('./other');", "exports.foo = 1;"),
        lines(
<<<<<<< HEAD
            "var name = require('./other');",
            "exports.foo = 1;"),
        lines(
=======
>>>>>>> 231865f0
            "/** @const */ var module$test_test = {/** @const */ default: {}};",
            "var name$$module$test_test=module$other.default",
            "module$test_test.default.foo = 1;"));
  }

  public void testIndex() {
    testModules(
        "foo/index.js",
        lines("var name = require('../other');", "exports.bar = 1;"),
        lines(
<<<<<<< HEAD
            "var name = require('../other');",
            "exports.bar = 1;"),
        lines(
=======
>>>>>>> 231865f0
            "/** @const */ var module$foo$index = {/** @const */ default: {}};",
            "var name$$module$foo$index = module$other.default;",
            "module$foo$index.default.bar = 1;"));
  }

  public void testVarJsdocGoesOnAssignment() {
    testModules(
        "testcode.js",
        lines(
            "/**",
            " * @const",
            " * @enum {number}",
            " */",
            "var MyEnum = { ONE: 1, TWO: 2 };",
            "module.exports = {MyEnum: MyEnum};"),
        lines(
            "/** @const */ var module$testcode = {/** @const */ default: {}};",
            "/**",
            " * @const",
            " * @enum {number}",
            " */",
            "(module$testcode.default.MyEnum = {ONE:1, TWO:2});"));
  }

  public void testModuleName() {
    testModules(
        "foo/bar.js",
        lines("var name = require('../other');", "module.exports = name;"),
        lines(
<<<<<<< HEAD
            "var name = require('../other');",
            "module.exports = name;"),
        lines(
=======
>>>>>>> 231865f0
            "/** @const */ var module$foo$bar = {};",
            "var name$$module$foo$bar = module$other.default;",
            "/** @const */ module$foo$bar.default = module$other.default;"));

    test(
        ImmutableList.of(
            SourceFile.fromCode(Compiler.joinPathParts("foo", "name.js"), ""),
            SourceFile.fromCode(
                Compiler.joinPathParts("foo", "bar.js"),
                lines("var name = require('./name');", "module.exports = name;"))),
        ImmutableList.of(
            SourceFile.fromCode(Compiler.joinPathParts("foo", "name.js"), ""),
            SourceFile.fromCode(
                Compiler.joinPathParts("foo", "bar.js"),
                lines(
                    "/** @const */ var module$foo$bar = {};",
                    "var name$$module$foo$bar = module$foo$name.default;",
                    "/** @const */ module$foo$bar.default = module$foo$name.default;"))));
  }

  public void testModuleExportsScope() {
    testModules(
        "test.js",
        lines(
            "var foo = function (module) {",
            "  module.exports = {};",
            "};",
            "module.exports = foo;"),
        lines(
            "/** @const */ var module$test = {};",
            "/** @const */ module$test.default = function (module) {",
            "  module.exports={};",
            "};"));

    testModules(
        "test.js",
        lines(
            "var foo = function () {",
            "  var module = {};",
            "  module.exports = {};",
            "};",
            "module.exports = foo;"),
        lines(
            "/** @const */ var module$test = {};",
            "/** @const */ module$test.default = function() {",
            "  var module={};",
            "  module.exports={}",
            "};"));

    testModules(
        "test.js",
        lines(
            "var foo = function () {",
            "  if (true) var module = {};",
            "  module.exports = {};",
            "};",
            "module.exports = foo;"),
        lines(
            "/** @const */ var module$test = {};",
            "/** @const */ module$test.default = function() {",
            "  if (true) var module={};",
            "  module.exports={}",
            "};"));
  }

  public void testUMDPatternConversion() {
    testModules(
        "test.js",
        lines(
            "var foobar = {foo: 'bar'};",
            "if (typeof module === 'object' && module.exports) {",
            "  module.exports = foobar;",
            "} else if (typeof define === 'function' && define.amd) {",
            "  define([], function() {return foobar;});",
            "} else {",
            "  this.foobar = foobar;",
            "}"),
        lines(
            "/** @const */ var module$test = {};",
            "/** @const */ module$test.default = {foo: 'bar'};"));

    testModules(
        "test.js",
        lines(
            "var foobar = {foo: 'bar'};",
            "if (typeof define === 'function' && define.amd) {",
            "  define([], function() {return foobar;});",
            "} else if (typeof module === 'object' && module.exports) {",
            "  module.exports = foobar;",
            "} else {",
            "  this.foobar = foobar;",
            "}"),
        lines(
            "/** @const */ var module$test = {};",
            "/** @const */ module$test.default = {foo: 'bar'};"));

    testModules(
        "test.js",
        lines(
            "var foobar = {foo: 'bar'};",
            "if (typeof module === 'object' && module.exports) {",
            "  module.exports = foobar;",
            "}",
            "if (typeof define === 'function' && define.amd) {",
            "  define([], function () {return foobar;});",
            "}"),
        lines(
            "/** @const */ var module$test = {};",
            "/** @const */ module$test.default = {foo: 'bar'};"));

    testModules(
        "test.js",
        lines(
<<<<<<< HEAD
            "(function (global, factory) {",
            "  true ? module.exports = factory(typeof angular === 'undefined' ? require('./other') : angular) :",
            "  typeof define === 'function' && define.amd ? define('angular-cache', ['angular'], factory) :",
            "  (global.angularCacheModuleName = factory(global.angular));",
            "}(this, function (angular) { 'use strict';",
=======
            "(function(global, factory) {",
            "  true ? module.exports = factory(",
            "             typeof angular === 'undefined' ? require('./other') :",
            "                                              angular) :",
            "         typeof define === 'function' && define.amd ?",
            "         define('angular-cache', ['angular'], factory) :",
            "         (global.angularCacheModuleName = factory(global.angular));",
            "}(this, function(angular) {",
            "  'use strict';",
>>>>>>> 231865f0
            "  console.log(angular);",
            "  return angular;",
            "}));"),
        lines(
            "/** @const */ var module$test = {};",
            "var angular$$module$test = ",
            "    typeof angular === 'undefined' ? module$other.default : angular;",
            "console.log(angular$$module$test);",
            "module$test.default = angular$$module$test;"));
  }

  public void testEs6ObjectShorthand() {
    setLanguage(
        CompilerOptions.LanguageMode.ECMASCRIPT_2015, CompilerOptions.LanguageMode.ECMASCRIPT5);
    testModules(
        "test.js",
        lines("function foo() {}", "module.exports = {", "  prop: 'value',", "  foo", "};"),
        lines(
<<<<<<< HEAD
            "function foo() {}",
            "module.exports = {",
            "  prop: 'value',",
            "  foo",
            "};"),
        lines(
=======
>>>>>>> 231865f0
            "/** @const */ var module$test = {/** @const */ default: {}};",
            "module$test.default.foo = function () {};",
            "module$test.default.prop = 'value';"));

    testModules(
        "test.js",
        lines(
            "module.exports = {",
            "  prop: 'value',",
            "  foo() {",
            "    console.log('bar');",
            "  }",
            "};"),
        lines(
            "/** @const */ var module$test = {/** @const */ default: {}};",
            "module$test.default.prop = 'value';",
            "module$test.default.foo = function() {",
            "  console.log('bar');",
            "};"));

    testModules(
        "test.js",
        lines("var a = require('./other');", "module.exports = {a: a};"),
        lines(
<<<<<<< HEAD
            "var a = require('./other');",
            "module.exports = {a: a};"),
        lines(
=======
>>>>>>> 231865f0
            "/** @const */ var module$test = {/** @const */ default: {}};",
            "var a$$module$test = module$other.default;",
            "module$test.default.a = module$other.default;"));

    testModules(
        "test.js",
        lines("var a = require('./other');", "module.exports = {a};"),
        lines(
<<<<<<< HEAD
            "var a = require('./other');",
            "module.exports = {a};"),
        lines(
=======
>>>>>>> 231865f0
            "/** @const */ var module$test = {/** @const */ default: {}};",
            "var a$$module$test = module$other.default;",
            "module$test.default.a = module$other.default;"));

    testModules(
        "test.js",
        lines("var a = 4;", "module.exports = {a};"),
        lines(
<<<<<<< HEAD
            "var a = 4;",
            "module.exports = {a};"),
        lines(
=======
>>>>>>> 231865f0
            "/** @const */ var module$test = {/** @const */ default: {}};",
            "module$test.default.a = 4;"));
  }

  public void testKeywordsInExports() {
    testModules(
        "testcode.js",
        lines("var a = 4;", "module.exports = { else: a };"),
        lines(
<<<<<<< HEAD
            "var a = 4;",
            "module.exports = { else: a };"),
        lines(
=======
>>>>>>> 231865f0
            "/** @const */ var module$testcode = {/** @const */ default: {}};",
            "module$testcode.default.else = 4;"));
  }

  public void testRequireResultUnused() {
    testModules("test.js", "require('./other');", "");
  }

  public void testRequireEnsure() {
    testModules(
        "test.js",
        lines(
            "require.ensure(['./other'], function(require) {",
            "  var other = require('./other');",
            "  var bar = other;",
            "});"),
        lines(
            "(function() {",
            "  var other = module$other.default;",
            "  var bar = module$other.default;",
            "})()"));
  }

  public void testFunctionRewriting() {
    testModules(
        "test.js",
        lines("function foo() {}", "foo.prototype = new Date();", "module.exports = foo;"),
        lines(
<<<<<<< HEAD
            "function foo() {}",
            "foo.prototype = new Date();",
            "module.exports = foo;"),
        lines(
=======
>>>>>>> 231865f0
            "/** @const */ var module$test = {};",
            "/** @const */ module$test.default = function() {};",
            "module$test.default.prototype = new Date();"));

    testModules(
        "test.js",
        lines("function foo() {}", "foo.prototype = new Date();", "module.exports = {foo: foo};"),
        lines(
<<<<<<< HEAD
            "function foo() {}",
            "foo.prototype = new Date();",
            "module.exports = {foo: foo};"),
        lines(
=======
>>>>>>> 231865f0
            "/** @const */ var module$test = {/** @const */ default: {}};",
            "module$test.default.foo = function () {};",
            "module$test.default.foo.prototype = new Date();"));
  }

  public void testFunctionHoisting() {
    testModules(
        "test.js",
        lines("module.exports = foo;", "function foo() {}", "foo.prototype = new Date();"),
        lines(
<<<<<<< HEAD
            "module.exports = foo;",
            "function foo() {}",
            "foo.prototype = new Date();"),
        lines(
=======
>>>>>>> 231865f0
            "/** @const */ var module$test = {};",
            "/** @const */ module$test.default = function() {};",
            "module$test.default.prototype = new Date();"));

    testModules(
        "test.js",
        lines(
            "function foo() {}",
            "Object.assign(foo, { bar: foobar });",
            "function foobar() {}",
            "module.exports = foo;",
            "module.exports.bar = foobar;"),
        lines(
            "/** @const */ var module$test = {};",
            "/** @const */ module$test.default = function () {};",
            "module$test.default.bar = function() {};",
            "Object.assign(module$test.default, { bar: module$test.default.bar });"));
  }

  public void testClassRewriting() {
    setLanguage(
        CompilerOptions.LanguageMode.ECMASCRIPT_2015, CompilerOptions.LanguageMode.ECMASCRIPT5);
    testModules(
        "test.js",
        lines("class foo extends Array {}", "module.exports = foo;"),
        lines(
            "/** @const */ var module$test = {};",
            "/** @const */ module$test.default = class extends Array {};"));

    testModules(
        "test.js",
        lines("class foo {}", "module.exports = foo;"),
        "/** @const */ var module$test = {}; /** @const */ module$test.default = class {}");

    testModules(
        "test.js",
        lines("class foo {}", "module.exports.foo = foo;"),
        lines(
<<<<<<< HEAD
            "class foo {}",
            "module.exports.foo = foo;"),
        lines(
=======
>>>>>>> 231865f0
            "/** @const */ var module$test = {/** @const */ default: {}};",
            "module$test.default.foo = class {};"));

    testModules(
        "test.js",
        lines(
            "module.exports = class Foo {",
            "  /** @this {Foo} */",
            "  bar() { return 'bar'; }",
            "};"),
        lines(
            "/** @const */ var module$test = {};",
            "/** @const */ module$test.default = class {",
            "  /** @this {module$test.default} */",
            "  bar() { return 'bar'; }",
            "};"));
  }

  public void testMultipleAssignments() {
    setLanguage(
        CompilerOptions.LanguageMode.ECMASCRIPT_2015, CompilerOptions.LanguageMode.ECMASCRIPT5);

    JSModule module = new JSModule("out");
    module.add(SourceFile.fromCode("other.js", "goog.provide('module$other');"));
    module.add(SourceFile.fromCode("yet_another.js", "goog.provide('module$yet_another');"));
    module.add(SourceFile.fromCode("test", lines(
        "/** @constructor */ function Hello() {}",
        "module.exports = Hello;",
        "/** @constructor */ function Bar() {} ",
        "Bar.prototype.foobar = function() { alert('foobar'); };",
        "exports = Bar;")));
    JSModule[] modules = {module};
    test(modules, null, new Diagnostic(
        ProcessCommonJSModules.SUSPICIOUS_EXPORTS_ASSIGNMENT.level,
        ProcessCommonJSModules.SUSPICIOUS_EXPORTS_ASSIGNMENT,
        null));
  }

  public void testDestructuringImports() {
    setLanguage(
        CompilerOptions.LanguageMode.ECMASCRIPT_2015, CompilerOptions.LanguageMode.ECMASCRIPT5);
    testModules(
        "test.js",
        lines("const {foo, bar} = require('./other');", "var baz = foo + bar;"),
        lines(
<<<<<<< HEAD
            "const {foo, bar} = require('./other');",
            "var baz = foo + bar;"),
        lines(
=======
>>>>>>> 231865f0
            "const {foo, bar} = module$other.default;",
            "var baz = module$other.default.foo + module$other.default.bar;"));
  }

  public void testAnnotationsCopied() {
    setLanguage(
        CompilerOptions.LanguageMode.ECMASCRIPT_2015, CompilerOptions.LanguageMode.ECMASCRIPT5);
    testModules(
        "test.js",
        lines(
            "/** @interface */ var a;",
            "/** @type {string} */ a.prototype.foo;",
            "module.exports.a = a;"),
        lines(
            "/** @const */ var module$test = {/** @const */ default: {}};",
            "/** @interface */ module$test.default.a;",
            "/** @type {string} */ module$test.default.a.prototype.foo;"));
  }

  public void testUMDRemoveIIFE() {
    testModules(
        "test.js",
        lines(
            "(function(){",
            "var foobar = {foo: 'bar'};",
            "if (typeof module === 'object' && module.exports) {",
            "  module.exports = foobar;",
            "} else if (typeof define === 'function' && define.amd) {",
            "  define([], function() {return foobar;});",
            "} else {",
            "  this.foobar = foobar;",
            "}})()"),
        lines(
            "/** @const */ var module$test = {};",
            "/** @const */ module$test.default = {foo: 'bar'};"));
<<<<<<< HEAD

    testModules(
        "test.js",
        lines(
            "!function(){",
            "var foobar = {foo: 'bar'};",
            "if (typeof module === 'object' && module.exports) {",
            "  module.exports = foobar;",
            "} else if (typeof define === 'function' && define.amd) {",
            "  define([], function() {return foobar;});",
            "} else {",
            "  this.foobar = foobar;",
            "}}()"),
        "/** @const */ var module$test = {}; /** @const */ module$test.default = {foo: 'bar'};");
=======
>>>>>>> 231865f0

    testModules(
        "test.js",
        lines(
            "!function(){",
            "var foobar = {foo: 'bar'};",
            "if (typeof module === 'object' && module.exports) {",
            "  module.exports = foobar;",
            "} else if (typeof define === 'function' && define.amd) {",
            "  define([], function() {return foobar;});",
            "} else {",
            "  this.foobar = foobar;",
            "}}()"),
<<<<<<< HEAD
=======
        "/** @const */ var module$test = {}; /** @const */ module$test.default = {foo: 'bar'};");

    testModules(
        "test.js",
        lines(
            "!function(){",
            "var foobar = {foo: 'bar'};",
            "if (typeof module === 'object' && module.exports) {",
            "  module.exports = foobar;",
            "} else if (typeof define === 'function' && define.amd) {",
            "  define([], function() {return foobar;});",
            "} else {",
            "  this.foobar = foobar;",
            "}}()"),
>>>>>>> 231865f0
        lines(
            "/** @const */ var module$test = {};",
            "/** @const */ module$test.default = {foo: 'bar'};"));

    testModules(
        "test.js",
        lines(
            ";;;(function(){",
            "var foobar = {foo: 'bar'};",
            "if (typeof module === 'object' && module.exports) {",
            "  module.exports = foobar;",
            "} else if (typeof define === 'function' && define.amd) {",
            "  define([], function() {return foobar;});",
            "} else {",
            "  this.foobar = foobar;",
            "}})()"),
        lines(
            "/** @const */ var module$test = {};",
            "/** @const */ module$test.default = {foo: 'bar'};"));

    testModules(
        "test.js",
        lines(
            "(function(){",
            "var foobar = {foo: 'bar'};",
            "if (typeof module === 'object' && module.exports) {",
            "  module.exports = foobar;",
            "} else if (typeof define === 'function' && define.amd) {",
            "  define([], function() {return foobar;});",
            "} else {",
            "  this.foobar = foobar;",
            "}}.call(this))"),
        lines(
            "/** @const */ var module$test = {};",
            "/** @const */ module$test.default = {foo: 'bar'};"));

    testModules(
        "test.js",
        lines(
            ";;;(function(global){",
            "var foobar = {foo: 'bar'};",
            "global.foobar = foobar;",
            "if (typeof module === 'object' && module.exports) {",
            "  module.exports = foobar;",
            "} else if (typeof define === 'function' && define.amd) {",
            "  define([], function() {return foobar;});",
            "} else {",
            "  global.foobar = foobar;",
            "}})(this)"),
        lines(
            "/** @const */ var module$test = {};",
            "/** @const */ module$test.default = {foo: 'bar'};",
            "module$test.default.foobar = module$test.default;"));

    testModules(
        "test.js",
        lines(
            "(function(global){",
            "var foobar = {foo: 'bar'};",
            "global.foobar = foobar;",
            "if (typeof module === 'object' && module.exports) {",
            "  module.exports = foobar;",
            "} else if (typeof define === 'function' && define.amd) {",
            "  define([], function() {return foobar;});",
            "} else {",
            "  global.foobar = foobar;",
            "}}.call(this, this))"),
        lines(
            "/** @const */ var module$test = {};",
            "/** @const */ module$test.default = {foo: 'bar'};",
            "module$test.default.foobar = module$test.default;"));

    // We can't remove IIFEs explict calls that don't use "this"
    testModules(
        "test.js",
        lines(
            "(function(){",
            "var foobar = {foo: 'bar'};",
            "if (typeof module === 'object' && module.exports) {",
            "  module.exports = foobar;",
            "} else if (typeof define === 'function' && define.amd) {",
            "  define([], function() {return foobar;});",
            "} else {",
            "  this.foobar = foobar;",
            "}}.call(window))"),
        lines(
            "/** @const */ var module$test = {};",
            "(function(){",
            "  /** @const */ module$test.default={foo:'bar'};",
            "}).call(window);"));

    // Can't remove IIFEs when there are sibling statements
    testModules(
        "test.js",
        lines(
            "(function(){",
            "var foobar = {foo: 'bar'};",
            "if (typeof module === 'object' && module.exports) {",
            "  module.exports = foobar;",
            "} else if (typeof define === 'function' && define.amd) {",
            "  define([], function() {return foobar;});",
            "} else {",
            "  this.foobar = foobar;",
            "}})();",
            "alert('foo');"),
        lines(
            "/** @const */ var module$test = {};",
            "(function(){",
            "  /** @const */ module$test.default={foo:\"bar\"};",
            "})();",
            "alert('foo');"));

    // Can't remove IIFEs when there are sibling statements
    testModules(
        "test.js",
        lines(
            "alert('foo');",
            "(function(){",
            "var foobar = {foo: 'bar'};",
            "if (typeof module === 'object' && module.exports) {",
            "  module.exports = foobar;",
            "} else if (typeof define === 'function' && define.amd) {",
            "  define([], function() {return foobar;});",
            "} else {",
            "  this.foobar = foobar;",
            "}})();"),
        lines(
            "/** @const */ var module$test = {};",
            "alert('foo');",
            "(function(){",
            "  /** @const */ module$test.default={foo:\"bar\"};",
            "})();"));

    // Annotations for local names should be preserved
    testModules(
        "test.js",
        lines(
            "(function(global){",
            "/** @param {...*} var_args */",
            "function log(var_args) {}",
            "var foobar = {foo: 'bar', log: function() { log.apply(null, arguments); } };",
            "global.foobar = foobar;",
            "if (typeof module === 'object' && module.exports) {",
            "  module.exports = foobar;",
            "} else if (typeof define === 'function' && define.amd) {",
            "  define([], function() {return foobar;});",
            "} else {",
            "  global.foobar = foobar;",
            "}}.call(this, this))"),
        lines(
            "/** @const */ var module$test = {};",
            "/** @param {...*} var_args */",
            "function log$$module$test(var_args){}",
            "/** @const */ module$test.default = {",
            "  foo: 'bar',",
            "  log: function() { log$$module$test.apply(null,arguments); }",
            "};",
            "module$test.default.foobar = module$test.default;"));
  }

  public void testParamShadow() {
    testModules(
        "test.js",
        lines(
            "/** @constructor */ function Foo() {}",
            "/** @constructor */ function Bar(Foo) { this.foo = new Foo(); }",
            "Foo.prototype.test = new Bar(Foo);",
            "module.exports = Foo;"),
        lines(
            "/** @const */ var module$test = {};",
            "/** @const @constructor */ module$test.default = function () {};",
            "/** @constructor */ function Bar$$module$test(Foo) { this.foo = new Foo(); }",
            "module$test.default.prototype.test = new Bar$$module$test(module$test.default);"));
  }

  public void testIssue2308() {
    testModules(
        "test.js",
        "exports.y = null; var x; x = exports.y;",
        lines(
            "/** @const */ var module$test = {/** @const */ default: {}};",
            "module$test.default.y = null;",
            "var x$$module$test;",
            "x$$module$test = module$test.default.y"));
  }

  public void testAbsoluteImportsWithModuleRoots() {
    moduleRoots = ImmutableList.of("/base");
    test(
        ImmutableList.of(
<<<<<<< HEAD
            SourceFile.fromCode(Compiler.joinPathParts("base", "mod", "name.js"),
                "module.exports = {}"),
            SourceFile.fromCode(
                Compiler.joinPathParts("base", "test", "sub.js"),
                lines(
                    "var name = require('/mod/name');", "(function() { let foo = name; foo(); })();"))),
        ImmutableList.of(
            SourceFile.fromCode(Compiler.joinPathParts("base", "mod", "name.js"),
=======
            SourceFile.fromCode(
                Compiler.joinPathParts("base", "mod", "name.js"), "module.exports = {}"),
            SourceFile.fromCode(
                Compiler.joinPathParts("base", "test", "sub.js"),
                lines(
                    "var name = require('/mod/name');",
                    "(function() { let foo = name; foo(); })();"))),
        ImmutableList.of(
            SourceFile.fromCode(
                Compiler.joinPathParts("base", "mod", "name.js"),
>>>>>>> 231865f0
                "/** @const */ var module$mod$name = {/** @const */ default: {}};"),
            SourceFile.fromCode(
                Compiler.joinPathParts("base", "test", "sub.js"),
                lines(
                    "var name = module$mod$name.default;",
                    "(function() { let foo = module$mod$name.default; foo(); })();"))));
  }

  public void testIssue2510() {
    testModules(
        "test.js",
        lines("module.exports = {", "  a: 1,", "  get b() { return 2; }", "};"),
        lines(
            "/** @const */ var module$test = {",
            "  /** @const */ default: {",
            "    get b() { return 2; }",
            "  }",
            "};",
            "module$test.default.a = 1"));
  }

  public void testIssue2450() {
    testModules(
        "test.js",
        lines(
            "var BCRYPT_BLOCKS = 8,",
            "    BCRYPT_HASHSIZE = 32;",
            "",
            "module.exports = {",
            "  BLOCKS: BCRYPT_BLOCKS,",
            "  HASHSIZE: BCRYPT_HASHSIZE,",
            "};"),
        lines(
            "/** @const */ var module$test = {/** @const */ default: {}};",
            "module$test.default.BLOCKS = 8;",
            "module$test.default.HASHSIZE = 32;"));
  }

  public void testWebpackAmdPattern() {
    testModules(
        "test.js",
        lines(
            "var __WEBPACK_AMD_DEFINE_ARRAY__, __WEBPACK_AMD_DEFINE_RESULT__;",
            "!(__WEBPACK_AMD_DEFINE_ARRAY__ =",
            "      [__webpack_require__(1), __webpack_require__(2)],",
            "  __WEBPACK_AMD_DEFINE_RESULT__ =",
            "      function(b, c) {",
            "        console.log(b, c.exportA, c.exportB);",
            "      }.apply(exports, __WEBPACK_AMD_DEFINE_ARRAY__),",
<<<<<<< HEAD
            "    __WEBPACK_AMD_DEFINE_RESULT__ !== undefined && (module.exports = __WEBPACK_AMD_DEFINE_RESULT__));"),
=======
            "  __WEBPACK_AMD_DEFINE_RESULT__ !== undefined &&",
            "      (module.exports = __WEBPACK_AMD_DEFINE_RESULT__));",
            ""),
>>>>>>> 231865f0
        lines(
            "/** @const */ var module$test = {};",
            "var __WEBPACK_AMD_DEFINE_ARRAY__$$module$test;",
            "!(__WEBPACK_AMD_DEFINE_ARRAY__$$module$test = ",
            "    [__webpack_require__(1), __webpack_require__(2)],",
            "    module$test.default = function(b,c){console.log(b,c.exportA,c.exportB)}",
            "        .apply(module$test.default,__WEBPACK_AMD_DEFINE_ARRAY__$$module$test),",
            "    module$test.default!==undefined && module$test.default)"));
  }

  public void testIssue2593() {
    testModules(
        "test.js",
        lines(
            "var first = 1,",
            "    second = 2,",
            "    third = 3,",
            "    fourth = 4,",
            "    fifth = 5;",
            "",
            "module.exports = {};"),
        lines(
            "/** @const */ var module$test = {/** @const */ default: {}};",
            "var first$$module$test=1;",
            "var second$$module$test=2;",
            "var third$$module$test=3;",
            "var fourth$$module$test=4;",
            "var fifth$$module$test=5;"));
  }

  public void testTernaryUMDWrapper() {
    testModules(
        "test.js",
        lines(
            "var foobar = {foo: 'bar'};",
            "typeof module === 'object' && module.exports ?",
            "   module.exports = foobar :",
            "   typeof define === 'function' && define.amd ?",
            "     define([], function() {return foobar;}) :",
            "     this.foobar = foobar;"),
        "/** @const */ var module$test = {}; /** @const */ module$test.default = {foo: 'bar'};");
  }

  public void testLeafletUMDWrapper() {
    testModules(
        "test.js",
        lines(
            "(function (global, factory) {",
            "  typeof exports === 'object' && typeof module !== 'undefined' ?",
            "    factory(exports) :",
            "    typeof define === 'function' && define.amd ?",
            "      define(['exports'], factory) :",
            "      (factory((global.L = {})));",
            "}(this, (function (exports) {",
            "  'use strict';",
            "  var webkit = userAgentContains('webkit');",
            "  function userAgentContains(str) {",
            "    return navigator.userAgent.toLowerCase().indexOf(str) >= 0;",
            "  }",
            "  exports.webkit = webkit",
            "})));"),
        lines(
            "/** @const */ var module$test={/** @const */ default: {}};",
            "module$test.default.webkit=userAgentContains$$module$test('webkit');",
            "function userAgentContains$$module$test(str) {",
            "  return navigator.userAgent.toLowerCase().indexOf(str) >= 0;",
            "}"));
  }

  public void testBowserUMDWrapper() {
    testModules(
        "test.js",
        lines(
            "!function (root, name, definition) {",
            "  if (typeof module != 'undefined' && module.exports)",
            "    module.exports = definition()",
            "  else if (typeof define == 'function' && define.amd)",
            "    define(name, definition)",
            "  else root[name] = definition()",
            "}(this, 'foobar', function () {",
            "  return {foo: 'bar'};",
            "});"),
        lines(
            "/** @const */ var module$test={};",
            "/** @const */ module$test.default = {foo: 'bar'};"));
  }

  public void testDontSplitVarsInFor() {
    testModules(
        "test.js",
        "for (var a, b, c; ;) {}",
        "for (var a, b, c; ;) {}");
  }

  public void testExportsDirectAssignment() {
    testModules(
        "test.js",
        "exports = module.exports = {};",
        "/** @const */ var module$test = {/** @const */ default: {}};");
  }

  public void testExportsPropertyHoisting() {
    testModules(
        "test.js",
        lines(
<<<<<<< HEAD
            "exports.Buffer = Buffer;",
            "Buffer.TYPED_ARRAY_SUPPORT = {};",
            "function Buffer() {}"),
=======
            "exports.Buffer = Buffer;", "Buffer.TYPED_ARRAY_SUPPORT = {};", "function Buffer() {}"),
>>>>>>> 231865f0
        lines(
            "/** @const */ var module$test = {/** @const */ default: {}};",
            "module$test.default.Buffer = function() {};",
            "module$test.default.Buffer.TYPED_ARRAY_SUPPORT = {};"));
  }

  public void testExportNameInParamList() {
    testModules(
        "test.js",
        lines(
            "var tinymce = { foo: 'bar' };",
            "function register(cb) { cb(tinymce); }",
            "register(function(tinymce) { module.exports = tinymce; });"),
        lines(
            "/** @const */ var module$test = {};",
            "var tinymce$$module$test = { foo: 'bar' };",
            "function register$$module$test(cb) { cb(tinymce$$module$test); }",
<<<<<<< HEAD
            "register$$module$test(function(tinymce) { /** @const */ module$test.default = tinymce; });"));
=======
            "register$$module$test(function(tinymce) {",
            "  /** @const */ module$test.default = tinymce;",
            "});"));
>>>>>>> 231865f0
  }

  public void testIssue2616() {
    testModules(
        "test.js",
        lines(
            "var foo = function foo() {",
            "  return 1;",
            "};",
            "module.exports = {",
            "  foo: foo,",
            "};"),
        lines(
            "/** @const */ var module$test = {/** @const */ default: {}};",
            "module$test.default.foo = function foo() {",
            "  return 1;",
            "};"));
  }

  public void testFingerprintUmd() {
    testModules(
<<<<<<< HEAD
      "test.js",
      lines(
          "(function (name, context, definition) {",
          "  'use strict';",
          "  if (typeof define === 'function' && define.amd) { define(definition); }",
          "  else if (typeof module !== 'undefined' && module.exports) { module.exports = definition(); }",
          "  else if (context.exports) { context.exports = definition(); }",
          "  else { context[name] = definition(); }",
          "})('Fingerprint2', this, function() {",
          "  var Fingerprint2 = function() {",
          "    if (!(this instanceof Fingerprint2)) { return new Fingerprint2(); }",
          "  };",
          "  return Fingerprint2$$module$test;",
          "})"),
      lines(
          "/** @const */ var module$test = {};",
          "var Fingerprint2$$module$test = function() {",
          "  if (!(this instanceof Fingerprint2$$module$test)) {",
          "    return new Fingerprint2$$module$test();",
          "  }",
          "};",
          "module$test.default = Fingerprint2$$module$test;"));
=======
        "test.js",
        lines(
            "(function (name, context, definition) {",
            "  'use strict';",
            "  if (typeof define === 'function' && define.amd) {",
            "    define(definition);",
            "  } else if (typeof module !== 'undefined' && module.exports) {",
            "    module.exports = definition();",
            "  } else if (context.exports) {",
            "    context.exports = definition();",
            "  } else {",
            "    context[name] = definition();",
            "  }",
            "})('Fingerprint2', this, function() {",
            "  var Fingerprint2 = function() {",
            "    if (!(this instanceof Fingerprint2)) { return new Fingerprint2(); }",
            "  };",
            "  return Fingerprint2;",
            "})"),
        lines(
            "/** @const */ var module$test = {};",
            "var Fingerprint2$$module$test = function() {",
            "  if (!(this instanceof Fingerprint2$$module$test)) {",
            "    return new Fingerprint2$$module$test();",
            "  }",
            "};",
            "module$test.default = Fingerprint2$$module$test;"));
>>>>>>> 231865f0
  }

  public void testTypeofModuleReference() {
    testModules(
        "test.js",
        lines(
            "module.exports = 'foo';",
            "console.log(typeof module);",
            "console.log(typeof exports);"),
        lines(
            "/** @const */ var module$test={};",
            "/** @const */ module$test.default = 'foo';",
            "console.log('object');",
            "console.log('object');"));
  }

  public void testUpdateGenericTypeReferences() {
    testModules(
        "test.js",
        lines(
            "const Foo = require('./other');",
            "/** @type {!Array<!Foo>} */ const bar = [];",
            "module.exports = bar;"),
        lines(
            "/** @const */ var module$test={};",
            "const Foo$$module$test = module$other.default;",
            "/** @const  @type {!Array<!module$other.default>} */ module$test.default = [];"));
  }

  public void testMissingRequire() {
    ModulesTestUtils.testModulesError(this, "require('missing');", ModuleLoader.LOAD_WARNING);

    testModules(
        "test.js",
        lines(
            "/**",
            " * @fileoverview",
            " * @suppress {moduleLoad}",
            " */",
            "var foo = require('missing');"),
        lines(
            "/**",
            " * @fileoverview",
            " * @suppress {moduleLoad}",
            " */",
            "var foo = module$missing.default;"));
  }

  /** The export reference in the if statement should not be recognized as a UMD pattern. */
  public void testExportsUsageInIf() {
    testModules(
        "test.js",
        lines(
            "exports.merge = function(source) {",
            "  return Object.keys(source).reduce(function (acc, key) {",
            "    if (Object.prototype.hasOwnProperty.call(acc, key)) {",
            "      acc[key] = exports.merge(acc[key], value, options);",
            "    } else {",
            "      acc[key] = value;",
            "    }",
            "    return acc;",
            "  }, {});",
            "};"),
        lines(
            "/** @const */ var module$test = {/** @const */ default: {}};",
            "module$test.default.merge = function(source) {",
            "  return Object.keys(source).reduce(function(acc,key) {",
            "    if (Object.prototype.hasOwnProperty.call(acc,key)) {",
            "      acc[key] = module$test.default.merge(acc[key],value,options);",
            "    } else {",
            "      acc[key] = value;",
            "    }",
            "    return acc;",
            "  }, {});",
            "}"));
  }
}<|MERGE_RESOLUTION|>--- conflicted
+++ resolved
@@ -58,13 +58,7 @@
     testModules(
         "test.js",
         "var name = require('./other'); name.call(null)",
-<<<<<<< HEAD
-        lines(
-            "var name = module$other.default;",
-            "module$other.default.call(null);"));
-=======
         lines("var name = module$other.default;", "module$other.default.call(null);"));
->>>>>>> 231865f0
     test(
         ImmutableList.of(
             SourceFile.fromCode(Compiler.joinPathParts("mod", "name.js"), "module.exports = {};"),
@@ -74,12 +68,8 @@
                     "var name = require('../mod/name');",
                     "(function() { let foo = name; foo(); })();"))),
         ImmutableList.of(
-<<<<<<< HEAD
-            SourceFile.fromCode(Compiler.joinPathParts("mod", "name.js"),
-=======
             SourceFile.fromCode(
                 Compiler.joinPathParts("mod", "name.js"),
->>>>>>> 231865f0
                 "/** @const */ var module$mod$name = {/** @const */ default: {}};"),
             SourceFile.fromCode(
                 Compiler.joinPathParts("test", "sub.js"),
@@ -93,12 +83,6 @@
         "test.js",
         lines("var name = require('./other');", "exports.foo = 1;"),
         lines(
-<<<<<<< HEAD
-            "var name = require('./other');",
-            "exports.foo = 1;"),
-        lines(
-=======
->>>>>>> 231865f0
             "/** @const */ var module$test = {/** @const */ default: {}};",
             "var name$$module$test = module$other.default;",
             "module$test.default.foo = 1;"));
@@ -107,12 +91,6 @@
         "test.js",
         lines("var name = require('./other');", "module.exports = function() {};"),
         lines(
-<<<<<<< HEAD
-            "var name = require('./other');",
-            "module.exports = function() {};"),
-        lines(
-=======
->>>>>>> 231865f0
             "/** @const */ var module$test = {};",
             "var name$$module$test = module$other.default;",
             "/** @const */ module$test.default = function () {};"));
@@ -123,13 +101,6 @@
         "test.js",
         lines("var name = require('./other');", "var e;", "e = module.exports = function() {};"),
         lines(
-<<<<<<< HEAD
-            "var name = require('./other');",
-            "var e;",
-            "e = module.exports = function() {};"),
-        lines(
-=======
->>>>>>> 231865f0
             "/** @const */ var module$test = {};",
             "var name$$module$test = module$other.default;",
             "var e$$module$test;",
@@ -139,12 +110,6 @@
         "test.js",
         lines("var name = require('./other');", "var e = module.exports = function() {};"),
         lines(
-<<<<<<< HEAD
-            "var name = require('./other');",
-            "var e = module.exports = function() {};"),
-        lines(
-=======
->>>>>>> 231865f0
             "/** @const */ var module$test = {};",
             "var name$$module$test = module$other.default;",
             "var e$$module$test = /** @const */ module$test.default = function () {};"));
@@ -153,12 +118,6 @@
         "test.js",
         lines("var name = require('./other');", "(module.exports = function() {})();"),
         lines(
-<<<<<<< HEAD
-            "var name = require('./other');",
-            "(module.exports = function() {})();"),
-        lines(
-=======
->>>>>>> 231865f0
             "/** @const */ var module$test = {};",
             "var name$$module$test = module$other.default;",
             "(/** @const */ module$test.default = function () {})();"));
@@ -169,17 +128,8 @@
         "test.js",
         lines("exports.one = 1;", "module.exports.obj = {};", "module.exports.obj.two = 2;"),
         lines(
-<<<<<<< HEAD
-            "exports.one = 1;",
-            "module.exports.obj = {};",
-            "module.exports.obj.two = 2;"),
-        lines(
-            "/** @const */ var module$test = {/** @const */ default: {}};","" +
-            "module$test.default.one = 1;",
-=======
             "/** @const */ var module$test = {/** @const */ default: {}};",
             "" + "module$test.default.one = 1;",
->>>>>>> 231865f0
             "module$test.default.obj = {};",
             "module$test.default.obj.two = 2;"));
   }
@@ -194,12 +144,6 @@
         "test.js",
         lines("exports.one = 1;", "module.exports = {};"),
         lines(
-<<<<<<< HEAD
-            "exports.one = 1;",
-            "module.exports = {};"),
-        lines(
-=======
->>>>>>> 231865f0
             "/** @const */ var module$test = {/** @const */ default: {}};",
             "module$test.default.one = 1;"));
   }
@@ -209,11 +153,6 @@
         "test.js",
         lines("module.exports = {};", "var a = 1, b = 2;", "(function() { var a; b = 4})();"),
         lines(
-<<<<<<< HEAD
-            "module.exports = {};", "var a = 1, b = 2;", "(function() { var a; b = 4})();"),
-        lines(
-=======
->>>>>>> 231865f0
             "/** @const */ var module$test = {/** @const */ default: {}};",
             "var a$$module$test = 1;",
             "var b$$module$test = 2;",
@@ -225,12 +164,6 @@
         "test-test.js",
         lines("var name = require('./other');", "exports.foo = 1;"),
         lines(
-<<<<<<< HEAD
-            "var name = require('./other');",
-            "exports.foo = 1;"),
-        lines(
-=======
->>>>>>> 231865f0
             "/** @const */ var module$test_test = {/** @const */ default: {}};",
             "var name$$module$test_test=module$other.default",
             "module$test_test.default.foo = 1;"));
@@ -241,12 +174,6 @@
         "foo/index.js",
         lines("var name = require('../other');", "exports.bar = 1;"),
         lines(
-<<<<<<< HEAD
-            "var name = require('../other');",
-            "exports.bar = 1;"),
-        lines(
-=======
->>>>>>> 231865f0
             "/** @const */ var module$foo$index = {/** @const */ default: {}};",
             "var name$$module$foo$index = module$other.default;",
             "module$foo$index.default.bar = 1;"));
@@ -276,12 +203,6 @@
         "foo/bar.js",
         lines("var name = require('../other');", "module.exports = name;"),
         lines(
-<<<<<<< HEAD
-            "var name = require('../other');",
-            "module.exports = name;"),
-        lines(
-=======
->>>>>>> 231865f0
             "/** @const */ var module$foo$bar = {};",
             "var name$$module$foo$bar = module$other.default;",
             "/** @const */ module$foo$bar.default = module$other.default;"));
@@ -395,13 +316,6 @@
     testModules(
         "test.js",
         lines(
-<<<<<<< HEAD
-            "(function (global, factory) {",
-            "  true ? module.exports = factory(typeof angular === 'undefined' ? require('./other') : angular) :",
-            "  typeof define === 'function' && define.amd ? define('angular-cache', ['angular'], factory) :",
-            "  (global.angularCacheModuleName = factory(global.angular));",
-            "}(this, function (angular) { 'use strict';",
-=======
             "(function(global, factory) {",
             "  true ? module.exports = factory(",
             "             typeof angular === 'undefined' ? require('./other') :",
@@ -411,7 +325,6 @@
             "         (global.angularCacheModuleName = factory(global.angular));",
             "}(this, function(angular) {",
             "  'use strict';",
->>>>>>> 231865f0
             "  console.log(angular);",
             "  return angular;",
             "}));"),
@@ -430,15 +343,6 @@
         "test.js",
         lines("function foo() {}", "module.exports = {", "  prop: 'value',", "  foo", "};"),
         lines(
-<<<<<<< HEAD
-            "function foo() {}",
-            "module.exports = {",
-            "  prop: 'value',",
-            "  foo",
-            "};"),
-        lines(
-=======
->>>>>>> 231865f0
             "/** @const */ var module$test = {/** @const */ default: {}};",
             "module$test.default.foo = function () {};",
             "module$test.default.prop = 'value';"));
@@ -463,12 +367,6 @@
         "test.js",
         lines("var a = require('./other');", "module.exports = {a: a};"),
         lines(
-<<<<<<< HEAD
-            "var a = require('./other');",
-            "module.exports = {a: a};"),
-        lines(
-=======
->>>>>>> 231865f0
             "/** @const */ var module$test = {/** @const */ default: {}};",
             "var a$$module$test = module$other.default;",
             "module$test.default.a = module$other.default;"));
@@ -477,12 +375,6 @@
         "test.js",
         lines("var a = require('./other');", "module.exports = {a};"),
         lines(
-<<<<<<< HEAD
-            "var a = require('./other');",
-            "module.exports = {a};"),
-        lines(
-=======
->>>>>>> 231865f0
             "/** @const */ var module$test = {/** @const */ default: {}};",
             "var a$$module$test = module$other.default;",
             "module$test.default.a = module$other.default;"));
@@ -491,12 +383,6 @@
         "test.js",
         lines("var a = 4;", "module.exports = {a};"),
         lines(
-<<<<<<< HEAD
-            "var a = 4;",
-            "module.exports = {a};"),
-        lines(
-=======
->>>>>>> 231865f0
             "/** @const */ var module$test = {/** @const */ default: {}};",
             "module$test.default.a = 4;"));
   }
@@ -506,12 +392,6 @@
         "testcode.js",
         lines("var a = 4;", "module.exports = { else: a };"),
         lines(
-<<<<<<< HEAD
-            "var a = 4;",
-            "module.exports = { else: a };"),
-        lines(
-=======
->>>>>>> 231865f0
             "/** @const */ var module$testcode = {/** @const */ default: {}};",
             "module$testcode.default.else = 4;"));
   }
@@ -540,13 +420,6 @@
         "test.js",
         lines("function foo() {}", "foo.prototype = new Date();", "module.exports = foo;"),
         lines(
-<<<<<<< HEAD
-            "function foo() {}",
-            "foo.prototype = new Date();",
-            "module.exports = foo;"),
-        lines(
-=======
->>>>>>> 231865f0
             "/** @const */ var module$test = {};",
             "/** @const */ module$test.default = function() {};",
             "module$test.default.prototype = new Date();"));
@@ -555,13 +428,6 @@
         "test.js",
         lines("function foo() {}", "foo.prototype = new Date();", "module.exports = {foo: foo};"),
         lines(
-<<<<<<< HEAD
-            "function foo() {}",
-            "foo.prototype = new Date();",
-            "module.exports = {foo: foo};"),
-        lines(
-=======
->>>>>>> 231865f0
             "/** @const */ var module$test = {/** @const */ default: {}};",
             "module$test.default.foo = function () {};",
             "module$test.default.foo.prototype = new Date();"));
@@ -572,13 +438,6 @@
         "test.js",
         lines("module.exports = foo;", "function foo() {}", "foo.prototype = new Date();"),
         lines(
-<<<<<<< HEAD
-            "module.exports = foo;",
-            "function foo() {}",
-            "foo.prototype = new Date();"),
-        lines(
-=======
->>>>>>> 231865f0
             "/** @const */ var module$test = {};",
             "/** @const */ module$test.default = function() {};",
             "module$test.default.prototype = new Date();"));
@@ -617,12 +476,6 @@
         "test.js",
         lines("class foo {}", "module.exports.foo = foo;"),
         lines(
-<<<<<<< HEAD
-            "class foo {}",
-            "module.exports.foo = foo;"),
-        lines(
-=======
->>>>>>> 231865f0
             "/** @const */ var module$test = {/** @const */ default: {}};",
             "module$test.default.foo = class {};"));
 
@@ -648,17 +501,23 @@
     JSModule module = new JSModule("out");
     module.add(SourceFile.fromCode("other.js", "goog.provide('module$other');"));
     module.add(SourceFile.fromCode("yet_another.js", "goog.provide('module$yet_another');"));
-    module.add(SourceFile.fromCode("test", lines(
-        "/** @constructor */ function Hello() {}",
-        "module.exports = Hello;",
-        "/** @constructor */ function Bar() {} ",
-        "Bar.prototype.foobar = function() { alert('foobar'); };",
-        "exports = Bar;")));
+    module.add(
+        SourceFile.fromCode(
+            "test",
+            lines(
+                "/** @constructor */ function Hello() {}",
+                "module.exports = Hello;",
+                "/** @constructor */ function Bar() {} ",
+                "Bar.prototype.foobar = function() { alert('foobar'); };",
+                "exports = Bar;")));
     JSModule[] modules = {module};
-    test(modules, null, new Diagnostic(
-        ProcessCommonJSModules.SUSPICIOUS_EXPORTS_ASSIGNMENT.level,
-        ProcessCommonJSModules.SUSPICIOUS_EXPORTS_ASSIGNMENT,
-        null));
+    test(
+        modules,
+        null,
+        new Diagnostic(
+            ProcessCommonJSModules.SUSPICIOUS_EXPORTS_ASSIGNMENT.level,
+            ProcessCommonJSModules.SUSPICIOUS_EXPORTS_ASSIGNMENT,
+            null));
   }
 
   public void testDestructuringImports() {
@@ -668,12 +527,6 @@
         "test.js",
         lines("const {foo, bar} = require('./other');", "var baz = foo + bar;"),
         lines(
-<<<<<<< HEAD
-            "const {foo, bar} = require('./other');",
-            "var baz = foo + bar;"),
-        lines(
-=======
->>>>>>> 231865f0
             "const {foo, bar} = module$other.default;",
             "var baz = module$other.default.foo + module$other.default.bar;"));
   }
@@ -709,7 +562,6 @@
         lines(
             "/** @const */ var module$test = {};",
             "/** @const */ module$test.default = {foo: 'bar'};"));
-<<<<<<< HEAD
 
     testModules(
         "test.js",
@@ -724,8 +576,6 @@
             "  this.foobar = foobar;",
             "}}()"),
         "/** @const */ var module$test = {}; /** @const */ module$test.default = {foo: 'bar'};");
-=======
->>>>>>> 231865f0
 
     testModules(
         "test.js",
@@ -739,23 +589,6 @@
             "} else {",
             "  this.foobar = foobar;",
             "}}()"),
-<<<<<<< HEAD
-=======
-        "/** @const */ var module$test = {}; /** @const */ module$test.default = {foo: 'bar'};");
-
-    testModules(
-        "test.js",
-        lines(
-            "!function(){",
-            "var foobar = {foo: 'bar'};",
-            "if (typeof module === 'object' && module.exports) {",
-            "  module.exports = foobar;",
-            "} else if (typeof define === 'function' && define.amd) {",
-            "  define([], function() {return foobar;});",
-            "} else {",
-            "  this.foobar = foobar;",
-            "}}()"),
->>>>>>> 231865f0
         lines(
             "/** @const */ var module$test = {};",
             "/** @const */ module$test.default = {foo: 'bar'};"));
@@ -946,16 +779,6 @@
     moduleRoots = ImmutableList.of("/base");
     test(
         ImmutableList.of(
-<<<<<<< HEAD
-            SourceFile.fromCode(Compiler.joinPathParts("base", "mod", "name.js"),
-                "module.exports = {}"),
-            SourceFile.fromCode(
-                Compiler.joinPathParts("base", "test", "sub.js"),
-                lines(
-                    "var name = require('/mod/name');", "(function() { let foo = name; foo(); })();"))),
-        ImmutableList.of(
-            SourceFile.fromCode(Compiler.joinPathParts("base", "mod", "name.js"),
-=======
             SourceFile.fromCode(
                 Compiler.joinPathParts("base", "mod", "name.js"), "module.exports = {}"),
             SourceFile.fromCode(
@@ -966,7 +789,6 @@
         ImmutableList.of(
             SourceFile.fromCode(
                 Compiler.joinPathParts("base", "mod", "name.js"),
->>>>>>> 231865f0
                 "/** @const */ var module$mod$name = {/** @const */ default: {}};"),
             SourceFile.fromCode(
                 Compiler.joinPathParts("base", "test", "sub.js"),
@@ -1016,13 +838,9 @@
             "      function(b, c) {",
             "        console.log(b, c.exportA, c.exportB);",
             "      }.apply(exports, __WEBPACK_AMD_DEFINE_ARRAY__),",
-<<<<<<< HEAD
-            "    __WEBPACK_AMD_DEFINE_RESULT__ !== undefined && (module.exports = __WEBPACK_AMD_DEFINE_RESULT__));"),
-=======
             "  __WEBPACK_AMD_DEFINE_RESULT__ !== undefined &&",
             "      (module.exports = __WEBPACK_AMD_DEFINE_RESULT__));",
             ""),
->>>>>>> 231865f0
         lines(
             "/** @const */ var module$test = {};",
             "var __WEBPACK_AMD_DEFINE_ARRAY__$$module$test;",
@@ -1128,13 +946,7 @@
     testModules(
         "test.js",
         lines(
-<<<<<<< HEAD
-            "exports.Buffer = Buffer;",
-            "Buffer.TYPED_ARRAY_SUPPORT = {};",
-            "function Buffer() {}"),
-=======
             "exports.Buffer = Buffer;", "Buffer.TYPED_ARRAY_SUPPORT = {};", "function Buffer() {}"),
->>>>>>> 231865f0
         lines(
             "/** @const */ var module$test = {/** @const */ default: {}};",
             "module$test.default.Buffer = function() {};",
@@ -1152,13 +964,9 @@
             "/** @const */ var module$test = {};",
             "var tinymce$$module$test = { foo: 'bar' };",
             "function register$$module$test(cb) { cb(tinymce$$module$test); }",
-<<<<<<< HEAD
-            "register$$module$test(function(tinymce) { /** @const */ module$test.default = tinymce; });"));
-=======
             "register$$module$test(function(tinymce) {",
             "  /** @const */ module$test.default = tinymce;",
             "});"));
->>>>>>> 231865f0
   }
 
   public void testIssue2616() {
@@ -1180,30 +988,6 @@
 
   public void testFingerprintUmd() {
     testModules(
-<<<<<<< HEAD
-      "test.js",
-      lines(
-          "(function (name, context, definition) {",
-          "  'use strict';",
-          "  if (typeof define === 'function' && define.amd) { define(definition); }",
-          "  else if (typeof module !== 'undefined' && module.exports) { module.exports = definition(); }",
-          "  else if (context.exports) { context.exports = definition(); }",
-          "  else { context[name] = definition(); }",
-          "})('Fingerprint2', this, function() {",
-          "  var Fingerprint2 = function() {",
-          "    if (!(this instanceof Fingerprint2)) { return new Fingerprint2(); }",
-          "  };",
-          "  return Fingerprint2$$module$test;",
-          "})"),
-      lines(
-          "/** @const */ var module$test = {};",
-          "var Fingerprint2$$module$test = function() {",
-          "  if (!(this instanceof Fingerprint2$$module$test)) {",
-          "    return new Fingerprint2$$module$test();",
-          "  }",
-          "};",
-          "module$test.default = Fingerprint2$$module$test;"));
-=======
         "test.js",
         lines(
             "(function (name, context, definition) {",
@@ -1231,7 +1015,6 @@
             "  }",
             "};",
             "module$test.default = Fingerprint2$$module$test;"));
->>>>>>> 231865f0
   }
 
   public void testTypeofModuleReference() {
