--- conflicted
+++ resolved
@@ -884,6 +884,44 @@
             "module$test.a = 1"));
   }
 
+  public void testIssue2450() {
+    testModules(
+        "test.js",
+        LINE_JOINER.join(
+            "var BCRYPT_BLOCKS = 8,",
+            "    BCRYPT_HASHSIZE = 32;",
+            "",
+            "module.exports = {",
+            "  BLOCKS: BCRYPT_BLOCKS,",
+            "  HASHSIZE: BCRYPT_HASHSIZE,",
+            "};"),
+        LINE_JOINER.join(
+            "goog.provide('module$test');",
+            "/** @const */ var module$test={};",
+            "module$test.BLOCKS = 8;",
+            "module$test.HASHSIZE = 32;"));
+  }
+
+  public void testWebpackAmdPattern() {
+    testModules(
+        "test.js",
+        LINE_JOINER.join(
+            "var __WEBPACK_AMD_DEFINE_ARRAY__, __WEBPACK_AMD_DEFINE_RESULT__;",
+            "!(__WEBPACK_AMD_DEFINE_ARRAY__ = [__webpack_require__(1), __webpack_require__(2)],",
+            "      __WEBPACK_AMD_DEFINE_RESULT__ = function (b, c) {",
+            "          console.log(b, c.exportA, c.exportB);",
+            "      }.apply(exports, __WEBPACK_AMD_DEFINE_ARRAY__),",
+            "    __WEBPACK_AMD_DEFINE_RESULT__ !== undefined && (module.exports = __WEBPACK_AMD_DEFINE_RESULT__));"),
+        LINE_JOINER.join(
+            "goog.provide('module$test');",
+            "var module$test = {};",
+            "var __WEBPACK_AMD_DEFINE_ARRAY__$$module$test;",
+            "!(__WEBPACK_AMD_DEFINE_ARRAY__$$module$test = [__webpack_require__(1), __webpack_require__(2)],",
+            "    module$test = function(b,c){console.log(b,c.exportA,c.exportB)}",
+            "        .apply(module$test,__WEBPACK_AMD_DEFINE_ARRAY__$$module$test),",
+            "    module$test!==undefined && module$test)"));
+  }
+
   public void testIssue2593() {
     testModules(
         "test.js",
@@ -903,51 +941,6 @@
             "var third$$module$test=3;",
             "var fourth$$module$test=4;",
             "var fifth$$module$test=5;"));
-  }
-
-  public void testDontSplitVarsInFor() {
-    testModules(
-        "test.js",
-        "for (var a, b, c; ;) {}",
-        "for (var a, b, c; ;) {}");
-  }
-
-  public void testIssue2450() {
-    testModules(
-        "test.js",
-        LINE_JOINER.join(
-            "var BCRYPT_BLOCKS = 8,",
-            "    BCRYPT_HASHSIZE = 32;",
-            "",
-            "module.exports = {",
-            "  BLOCKS: BCRYPT_BLOCKS,",
-            "  HASHSIZE: BCRYPT_HASHSIZE,",
-            "};"),
-        LINE_JOINER.join(
-            "goog.provide('module$test');",
-            "/** @const */ var module$test={};",
-            "module$test.BLOCKS = 8;",
-            "module$test.HASHSIZE = 32;"));
-  }
-
-  public void testWebpackAmdPattern() {
-    testModules(
-        "test.js",
-        LINE_JOINER.join(
-            "var __WEBPACK_AMD_DEFINE_ARRAY__, __WEBPACK_AMD_DEFINE_RESULT__;",
-            "!(__WEBPACK_AMD_DEFINE_ARRAY__ = [__webpack_require__(1), __webpack_require__(2)],",
-            "      __WEBPACK_AMD_DEFINE_RESULT__ = function (b, c) {",
-            "          console.log(b, c.exportA, c.exportB);",
-            "      }.apply(exports, __WEBPACK_AMD_DEFINE_ARRAY__),",
-            "    __WEBPACK_AMD_DEFINE_RESULT__ !== undefined && (module.exports = __WEBPACK_AMD_DEFINE_RESULT__));"),
-        LINE_JOINER.join(
-            "goog.provide('module$test');",
-            "var module$test = {};",
-            "var __WEBPACK_AMD_DEFINE_ARRAY__$$module$test;",
-            "!(__WEBPACK_AMD_DEFINE_ARRAY__$$module$test = [__webpack_require__(1), __webpack_require__(2)],",
-            "    module$test = function(b,c){console.log(b,c.exportA,c.exportB)}",
-            "        .apply(module$test,__WEBPACK_AMD_DEFINE_ARRAY__$$module$test),",
-            "    module$test!==undefined && module$test)"));
   }
 
   public void testTernaryUMDWrapper() {
@@ -991,8 +984,6 @@
             "  exports$jscomp$inline_3$$module$test.webkit=webkit$jscomp$inline_4$$module$test;",
             "}"));
   }
-<<<<<<< HEAD
-=======
 
   public void testBowserUMDWrapper() {
     testModules(
@@ -1017,5 +1008,4 @@
         "for (var a, b, c; ;) {}",
         "for (var a, b, c; ;) {}");
   }
->>>>>>> c76d4420
 }